using System;
using System.IO;
using System.Net.Sockets;
using System.Text;
using System.Text.RegularExpressions;
using System.Reflection;
using System.Collections.Generic;
using System.Diagnostics;
using System.Linq;
using System.Security.Cryptography.X509Certificates;
using System.Globalization;
using System.Security.Authentication;
using System.Net;
using FluentFTP.Proxy;
#if !CORE
using System.Web;
#endif

#if (CORE || NETFX)
using System.Threading;
#endif
<<<<<<< HEAD
#if NETFX45 || CORE
=======
#if NET45
>>>>>>> 343422cb
using System.Threading.Tasks;
#endif

namespace FluentFTP {

	/// <summary>
	/// FTP Control Connection. Speaks the FTP protocol with the server and
	/// provides facilities for performing transactions.
	/// 
	/// Debugging problems with FTP transactions is much easier to do when
	/// you can see exactly what is sent to the server and the reply 
	/// FluentFTP gets in return. Please review the Debug example
	/// below for information on how to add <see cref="System.Diagnostics.TraceListener"/>s for capturing
	/// the conversation between FluentFTP and the server.
	/// </summary>
	/// <example>The following example illustrates how to assist in debugging
	/// FluentFTP by getting a transaction log from the server.
	/// <code source="..\Examples\Debug.cs" lang="cs" />
	/// </example>
	/// <example>The following example demonstrates adding a custom file
	/// listing parser in the event that you encounter a list format
	/// not already supported.
	/// <code source="..\Examples\CustomParser.cs" lang="cs" />
	/// </example>
	/// <example>The following example demonstrates how to validate
	/// a SSL certificate when using SSL/TLS.
	/// <code source="..\Examples\ValidateCertificate.cs" lang="cs" />
	/// </example>
	/// <example>The following example demonstrates how to download a file.
	/// <code source="..\Examples\OpenRead.cs" lang="cs" />
	/// </example>
	/// <example>The following example demonstrates how to download a file
	/// using a URI object.
	/// <code source="..\Examples\OpenReadURI.cs" lang="cs" />
	/// </example>
	/// <example>The following example demonstrates how to upload a file.
	/// <code source="..\Examples\OpenWrite.cs" lang="cs" />
	/// </example>
	/// <example>The following example demonstrates how to upload a file
	/// using a URI object.
	/// <code source="..\Examples\OpenWriteURI.cs" lang="cs" />
	/// </example>
	/// <example>The following example demonstrates how to append to a file.
	/// <code source="..\Examples\OpenAppend.cs" lang="cs" />
	/// </example>
	/// <example>The following example demonstrates how to append to a file
	/// using a URI object.
	/// <code source="..\Examples\OpenAppendURI.cs" lang="cs" />
	/// </example>
	/// <example>The following example demonstrates how to get a file
	/// listing from the server.
	/// <code source="..\Examples\GetListing.cs" lang="cs" />
	/// </example>
	public partial class FtpClient : IDisposable {

		#region Active/Passive Streams

		/// <summary>
		/// Opens the specified type of passive data stream
		/// </summary>
		/// <param name="type">Type of passive data stream to open</param>
		/// <param name="command">The command to execute that requires a data stream</param>
		/// <param name="restart">Restart location in bytes for file transfer</param>
		/// <returns>A data stream ready to be used</returns>
		FtpDataStream OpenPassiveDataStream(FtpDataConnectionType type, string command, long restart) {

			FtpTrace.WriteFunc("OpenPassiveDataStream", new object[] { type, command, restart });

			FtpDataStream stream = null;
			FtpReply reply;
			Match m;
			string host = null;
			int port = 0;

			if (m_stream == null)
				throw new InvalidOperationException("The control connection stream is null! Generally this means there is no connection to the server. Cannot open a passive data stream.");

			if (type == FtpDataConnectionType.EPSV || type == FtpDataConnectionType.AutoPassive) {
				if (!(reply = Execute("EPSV")).Success) {
					// if we're connected with IPv4 and data channel type is AutoPassive then fallback to IPv4
					if (reply.Type == FtpResponseType.PermanentNegativeCompletion && type == FtpDataConnectionType.AutoPassive && m_stream != null && m_stream.LocalEndPoint.AddressFamily == System.Net.Sockets.AddressFamily.InterNetwork)
						return OpenPassiveDataStream(FtpDataConnectionType.PASV, command, restart);
					throw new FtpCommandException(reply);
				}

				m = Regex.Match(reply.Message, @"\(\|\|\|(?<port>\d+)\|\)");
				if (!m.Success) {
					throw new FtpException("Failed to get the EPSV port from: " + reply.Message);
				}

				host = m_host;
				port = int.Parse(m.Groups["port"].Value);
			} else {
				if (m_stream.LocalEndPoint.AddressFamily != System.Net.Sockets.AddressFamily.InterNetwork)
					throw new FtpException("Only IPv4 is supported by the PASV command. Use EPSV instead.");

				if (!(reply = Execute("PASV")).Success)
					throw new FtpCommandException(reply);

				m = Regex.Match(reply.Message, @"(?<quad1>\d+)," + @"(?<quad2>\d+)," + @"(?<quad3>\d+)," + @"(?<quad4>\d+)," + @"(?<port1>\d+)," + @"(?<port2>\d+)");

				if (!m.Success || m.Groups.Count != 7)
					throw new FtpException(("Malformed PASV response: " + reply.Message));

				// PASVEX mode ignores the host supplied in the PASV response
				if (type == FtpDataConnectionType.PASVEX)
					host = m_host;
				else
					host = (m.Groups["quad1"].Value + "." + m.Groups["quad2"].Value + "." + m.Groups["quad3"].Value + "." + m.Groups["quad4"].Value);

				port = (int.Parse(m.Groups["port1"].Value) << 8) + int.Parse(m.Groups["port2"].Value);
			}

			stream = new FtpDataStream(this);
			stream.ConnectTimeout = DataConnectionConnectTimeout;
			stream.ReadTimeout = DataConnectionReadTimeout;
			Connect(stream, host, port, InternetProtocolVersions);
			stream.SetSocketOption(System.Net.Sockets.SocketOptionLevel.Socket, System.Net.Sockets.SocketOptionName.KeepAlive, m_keepAlive);

			if (restart > 0) {
				if (!(reply = Execute("REST " + restart)).Success)
					throw new FtpCommandException(reply);
			}

			if (!(reply = Execute(command)).Success) {
				stream.Close();
				throw new FtpCommandException(reply);
			}

			// the command status is used to determine
			// if a reply needs to be read from the server
			// when the stream is closed so always set it
			// otherwise things can get out of sync.
			stream.CommandStatus = reply;

#if !NO_SSL
			// this needs to take place after the command is executed
			if (m_dataConnectionEncryption && m_encryptionmode != FtpEncryptionMode.None) {
				stream.ActivateEncryption(m_host,
					this.ClientCertificates.Count > 0 ? this.ClientCertificates : null,
					m_SslProtocols);
			}
#endif

			return stream;
		}

#if NETFX45 || CORE
        /// <summary>
        /// Opens the specified type of passive data stream
        /// </summary>
        /// <param name="type">Type of passive data stream to open</param>
        /// <param name="command">The command to execute that requires a data stream</param>
        /// <param name="restart">Restart location in bytes for file transfer</param>
        /// <returns>A data stream ready to be used</returns>
        async Task<FtpDataStream> OpenPassiveDataStreamAsync(FtpDataConnectionType type, string command, long restart)
        {

            FtpTrace.WriteFunc("OpenPassiveDataStream", new object[] { type, command, restart });

            FtpDataStream stream = null;
            FtpReply reply;
            Match m;
            string host = null;
            int port = 0;

            if (m_stream == null)
                throw new InvalidOperationException("The control connection stream is null! Generally this means there is no connection to the server. Cannot open a passive data stream.");

            if (type == FtpDataConnectionType.EPSV || type == FtpDataConnectionType.AutoPassive)
            {
                if (!(reply = await ExecuteAsync("EPSV")).Success)
                {
                    // if we're connected with IPv4 and data channel type is AutoPassive then fallback to IPv4
                    if (reply.Type == FtpResponseType.PermanentNegativeCompletion && type == FtpDataConnectionType.AutoPassive && m_stream != null && m_stream.LocalEndPoint.AddressFamily == System.Net.Sockets.AddressFamily.InterNetwork)
                        return await OpenPassiveDataStreamAsync(FtpDataConnectionType.PASV, command, restart);
                    throw new FtpCommandException(reply);
                }

                m = Regex.Match(reply.Message, @"\(\|\|\|(?<port>\d+)\|\)");
                if (!m.Success)
                {
                    throw new FtpException("Failed to get the EPSV port from: " + reply.Message);
                }

                host = m_host;
                port = int.Parse(m.Groups["port"].Value);
            }
            else
            {
                if (m_stream.LocalEndPoint.AddressFamily != System.Net.Sockets.AddressFamily.InterNetwork)
                    throw new FtpException("Only IPv4 is supported by the PASV command. Use EPSV instead.");

                if (!(reply = await ExecuteAsync("PASV")).Success)
                    throw new FtpCommandException(reply);

                m = Regex.Match(reply.Message, @"(?<quad1>\d+)," + @"(?<quad2>\d+)," + @"(?<quad3>\d+)," + @"(?<quad4>\d+)," + @"(?<port1>\d+)," + @"(?<port2>\d+)");

                if (!m.Success || m.Groups.Count != 7)
                    throw new FtpException(("Malformed PASV response: " + reply.Message));

                // PASVEX mode ignores the host supplied in the PASV response
                if (type == FtpDataConnectionType.PASVEX)
                    host = m_host;
                else
                    host = (m.Groups["quad1"].Value + "." + m.Groups["quad2"].Value + "." + m.Groups["quad3"].Value + "." + m.Groups["quad4"].Value);

                port = (int.Parse(m.Groups["port1"].Value) << 8) + int.Parse(m.Groups["port2"].Value);
            }

            stream = new FtpDataStream(this);
            stream.ConnectTimeout = DataConnectionConnectTimeout;
            stream.ReadTimeout = DataConnectionReadTimeout;
            await ConnectAsync(stream, host, port, InternetProtocolVersions);
            stream.SetSocketOption(System.Net.Sockets.SocketOptionLevel.Socket, System.Net.Sockets.SocketOptionName.KeepAlive, m_keepAlive);

            if (restart > 0)
            {
                if (!(reply = await ExecuteAsync("REST " + restart)).Success)
                    throw new FtpCommandException(reply);
            }

            if (!(reply = await ExecuteAsync(command)).Success)
            {
                stream.Close();
                throw new FtpCommandException(reply);
            }

            // the command status is used to determine
            // if a reply needs to be read from the server
            // when the stream is closed so always set it
            // otherwise things can get out of sync.
            stream.CommandStatus = reply;

#if !NO_SSL
            // this needs to take place after the command is executed
            if (m_dataConnectionEncryption && m_encryptionmode != FtpEncryptionMode.None)
            {
                await stream.ActivateEncryptionAsync(m_host,
                    this.ClientCertificates.Count > 0 ? this.ClientCertificates : null,
                    m_SslProtocols);
            }
#endif

            return stream;
        }
#endif

        /// <summary>
        /// Returns the ip address to be sent to the server for the active connection
        /// </summary>
        /// <param name="ip"></param>
        /// <returns></returns>
        string GetLocalAddress(IPAddress ip) {
			// Use resolver
			if (m_AddressResolver != null) {
				return m_Address ?? (m_Address = m_AddressResolver());
			}

			// Use supplied ip
			return ip.ToString();
		}

		/// <summary>
		/// Opens the specified type of active data stream
		/// </summary>
		/// <param name="type">Type of passive data stream to open</param>
		/// <param name="command">The command to execute that requires a data stream</param>
		/// <param name="restart">Restart location in bytes for file transfer</param>
		/// <returns>A data stream ready to be used</returns>
		FtpDataStream OpenActiveDataStream(FtpDataConnectionType type, string command, long restart) {

			FtpTrace.WriteFunc("OpenActiveDataStream", new object[] { type, command, restart });

			FtpDataStream stream = new FtpDataStream(this);
			FtpReply reply;
#if !CORE
			IAsyncResult ar;
#endif

			if (m_stream == null)
				throw new InvalidOperationException("The control connection stream is null! Generally this means there is no connection to the server. Cannot open an active data stream.");

			if (m_ActivePorts == null || !m_ActivePorts.Any()) {
				// Use random port
				stream.Listen(m_stream.LocalEndPoint.Address, 0);
			} else {
				var success = false;
				// Use one of the specified ports
				foreach (var port in m_ActivePorts) {
					try {
						stream.Listen(m_stream.LocalEndPoint.Address, port);
						success = true;
					} catch (SocketException se) {
#if NETFX
						// Already in use
						if (se.ErrorCode != 10048)
							throw;
#else
                        throw;
#endif
					}
				}

				// No usable port found
				if (!success)
					throw new Exception("No valid active data port available!");
			}
#if !CORE
			ar = stream.BeginAccept(null, null);
#endif

			if (type == FtpDataConnectionType.EPRT || type == FtpDataConnectionType.AutoActive) {
				int ipver = 0;

				switch (stream.LocalEndPoint.AddressFamily) {
					case System.Net.Sockets.AddressFamily.InterNetwork:
						ipver = 1; // IPv4
						break;
					case System.Net.Sockets.AddressFamily.InterNetworkV6:
						ipver = 2; // IPv6
						break;
					default:
						throw new InvalidOperationException("The IP protocol being used is not supported.");
				}

				if (!(reply = Execute("EPRT |" + ipver + "|" + GetLocalAddress(stream.LocalEndPoint.Address) + "|" + stream.LocalEndPoint.Port + "|")).Success) {

					// if we're connected with IPv4 and the data channel type is AutoActive then try to fall back to the PORT command
					if (reply.Type == FtpResponseType.PermanentNegativeCompletion && type == FtpDataConnectionType.AutoActive && m_stream != null && m_stream.LocalEndPoint.AddressFamily == System.Net.Sockets.AddressFamily.InterNetwork) {
						stream.ControlConnection = null; // we don't want this failed EPRT attempt to close our control connection when the stream is closed so clear out the reference.
						stream.Close();
						return OpenActiveDataStream(FtpDataConnectionType.PORT, command, restart);
					} else {
						stream.Close();
						throw new FtpCommandException(reply);
					}
				}
			} else {
				if (m_stream.LocalEndPoint.AddressFamily != System.Net.Sockets.AddressFamily.InterNetwork)
					throw new FtpException("Only IPv4 is supported by the PORT command. Use EPRT instead.");

				if (!(reply = Execute("PORT " +
						GetLocalAddress(stream.LocalEndPoint.Address).Replace('.', ',') + "," +
						stream.LocalEndPoint.Port / 256 + "," +
						stream.LocalEndPoint.Port % 256)).Success) {
					stream.Close();
					throw new FtpCommandException(reply);
				}
			}

			if (restart > 0) {
				if (!(reply = Execute("REST " + restart)).Success)
					throw new FtpCommandException(reply);
			}

			if (!(reply = Execute(command)).Success) {
				stream.Close();
				throw new FtpCommandException(reply);
			}

			// the command status is used to determine
			// if a reply needs to be read from the server
			// when the stream is closed so always set it
			// otherwise things can get out of sync.
			stream.CommandStatus = reply;

#if CORE
			stream.AcceptAsync().Wait();
#else
			ar.AsyncWaitHandle.WaitOne(m_dataConnectionConnectTimeout);
			if (!ar.IsCompleted) {
				stream.Close();
				throw new TimeoutException("Timed out waiting for the server to connect to the active data socket.");
			}

			stream.EndAccept(ar);
#endif

#if !NO_SSL
			if (m_dataConnectionEncryption && m_encryptionmode != FtpEncryptionMode.None) {
				stream.ActivateEncryption(m_host,
					this.ClientCertificates.Count > 0 ? this.ClientCertificates : null,
					m_SslProtocols);
			}
#endif

			stream.SetSocketOption(System.Net.Sockets.SocketOptionLevel.Socket, System.Net.Sockets.SocketOptionName.KeepAlive, m_keepAlive);
			stream.ReadTimeout = m_dataConnectionReadTimeout;

			return stream;
		}

#if NETFX45 || CORE
        /// <summary>
        /// Opens the specified type of active data stream
        /// </summary>
        /// <param name="type">Type of passive data stream to open</param>
        /// <param name="command">The command to execute that requires a data stream</param>
        /// <param name="restart">Restart location in bytes for file transfer</param>
        /// <returns>A data stream ready to be used</returns>
        async Task<FtpDataStream> OpenActiveDataStreamAsync(FtpDataConnectionType type, string command, long restart)
        {

            FtpTrace.WriteFunc("OpenActiveDataStream", new object[] { type, command, restart });

            FtpDataStream stream = new FtpDataStream(this);
            FtpReply reply;

            if (m_stream == null)
                throw new InvalidOperationException("The control connection stream is null! Generally this means there is no connection to the server. Cannot open an active data stream.");

            if (m_ActivePorts == null || !m_ActivePorts.Any())
            {
                // Use random port
                stream.Listen(m_stream.LocalEndPoint.Address, 0);
            }
            else
            {
                var success = false;
                // Use one of the specified ports
                foreach (var port in m_ActivePorts)
                {
                    try
                    {
                        stream.Listen(m_stream.LocalEndPoint.Address, port);
                        success = true;
                    }
                    catch (SocketException se)
                    {
#if NETFX
                        // Already in use
                        if (se.ErrorCode != 10048)
                            throw;
#else
                        throw;
#endif
                    }
                }

                // No usable port found
                if (!success)
                    throw new Exception("No valid active data port available!");
            }

            var result = stream.AcceptAsync();

            if (type == FtpDataConnectionType.EPRT || type == FtpDataConnectionType.AutoActive)
            {
                int ipver = 0;

                switch (stream.LocalEndPoint.AddressFamily)
                {
                    case System.Net.Sockets.AddressFamily.InterNetwork:
                        ipver = 1; // IPv4
                        break;
                    case System.Net.Sockets.AddressFamily.InterNetworkV6:
                        ipver = 2; // IPv6
                        break;
                    default:
                        throw new InvalidOperationException("The IP protocol being used is not supported.");
                }

                if (!(reply = await ExecuteAsync("EPRT |" + ipver + "|" + GetLocalAddress(stream.LocalEndPoint.Address) + "|" + stream.LocalEndPoint.Port + "|")).Success)
                {

                    // if we're connected with IPv4 and the data channel type is AutoActive then try to fall back to the PORT command
                    if (reply.Type == FtpResponseType.PermanentNegativeCompletion && type == FtpDataConnectionType.AutoActive && m_stream != null && m_stream.LocalEndPoint.AddressFamily == System.Net.Sockets.AddressFamily.InterNetwork)
                    {
                        stream.ControlConnection = null; // we don't want this failed EPRT attempt to close our control connection when the stream is closed so clear out the reference.
                        stream.Close();
                        return await OpenActiveDataStreamAsync(FtpDataConnectionType.PORT, command, restart);
                    }
                    else
                    {
                        stream.Close();
                        throw new FtpCommandException(reply);
                    }
                }
            }
            else
            {
                if (m_stream.LocalEndPoint.AddressFamily != System.Net.Sockets.AddressFamily.InterNetwork)
                    throw new FtpException("Only IPv4 is supported by the PORT command. Use EPRT instead.");

                if (!(reply = await ExecuteAsync("PORT " +
                        GetLocalAddress(stream.LocalEndPoint.Address).Replace('.', ',') + "," +
                        stream.LocalEndPoint.Port / 256 + "," +
                        stream.LocalEndPoint.Port % 256)).Success)
                {
                    stream.Close();
                    throw new FtpCommandException(reply);
                }
            }

            if (restart > 0)
            {
                if (!(reply = await ExecuteAsync("REST " + restart)).Success)
                    throw new FtpCommandException(reply);
            }

            if (!(reply = await ExecuteAsync(command)).Success)
            {
                stream.Close();
                throw new FtpCommandException(reply);
            }

            // the command status is used to determine
            // if a reply needs to be read from the server
            // when the stream is closed so always set it
            // otherwise things can get out of sync.
            stream.CommandStatus = reply;

            await result;

#if !NO_SSL
            if (m_dataConnectionEncryption && m_encryptionmode != FtpEncryptionMode.None)
            {
                await stream.ActivateEncryptionAsync(m_host,
                    this.ClientCertificates.Count > 0 ? this.ClientCertificates : null,
                    m_SslProtocols);
            }
#endif

            stream.SetSocketOption(System.Net.Sockets.SocketOptionLevel.Socket, System.Net.Sockets.SocketOptionName.KeepAlive, m_keepAlive);
            stream.ReadTimeout = m_dataConnectionReadTimeout;

            return stream;
        }
#endif

        /// <summary>
        /// Opens a data stream.
        /// </summary>
        /// <param name='command'>The command to execute that requires a data stream</param>
        /// <param name="restart">Restart location in bytes for file transfer</param>
        /// <returns>The data stream.</returns>
        FtpDataStream OpenDataStream(string command, long restart) {

			FtpDataConnectionType type = m_dataConnectionType;
			FtpDataStream stream = null;

#if !CORE14
			lock (m_lock) {
#endif
				if (!IsConnected)
					Connect();

				// The PORT and PASV commands do not work with IPv6 so
				// if either one of those types are set change them
				// to EPSV or EPRT appropriately.
				if (m_stream.LocalEndPoint.AddressFamily == System.Net.Sockets.AddressFamily.InterNetworkV6) {
					switch (type) {
						case FtpDataConnectionType.PORT:
							type = FtpDataConnectionType.EPRT;
							FtpTrace.WriteLine(FtpTraceLevel.Info, "Changed data connection type to EPRT because we are connected with IPv6.");
							break;
						case FtpDataConnectionType.PASV:
						case FtpDataConnectionType.PASVEX:
							type = FtpDataConnectionType.EPSV;
							FtpTrace.WriteLine(FtpTraceLevel.Info, "Changed data connection type to EPSV because we are connected with IPv6.");
							break;
					}
				}

				switch (type) {
					case FtpDataConnectionType.AutoPassive:
					case FtpDataConnectionType.EPSV:
					case FtpDataConnectionType.PASV:
					case FtpDataConnectionType.PASVEX:
						stream = OpenPassiveDataStream(type, command, restart);
						break;
					case FtpDataConnectionType.AutoActive:
					case FtpDataConnectionType.EPRT:
					case FtpDataConnectionType.PORT:
						stream = OpenActiveDataStream(type, command, restart);
						break;
				}

				if (stream == null)
					throw new InvalidOperationException("The specified data channel type is not implemented.");
#if !CORE14
			}
#endif

			return stream;
		}

#if NETFX45 || CORE
        /// <summary>
        /// Opens a data stream.
        /// </summary>
        /// <param name='command'>The command to execute that requires a data stream</param>
        /// <param name="restart">Restart location in bytes for file transfer</param>
        /// <returns>The data stream.</returns>
        async Task<FtpDataStream> OpenDataStreamAsync(string command, long restart)
        {

            FtpDataConnectionType type = m_dataConnectionType;
            FtpDataStream stream = null;

            if (!IsConnected)
                await ConnectAsync();

            // The PORT and PASV commands do not work with IPv6 so
            // if either one of those types are set change them
            // to EPSV or EPRT appropriately.
            if (m_stream.LocalEndPoint.AddressFamily == System.Net.Sockets.AddressFamily.InterNetworkV6)
            {
                switch (type)
                {
                    case FtpDataConnectionType.PORT:
                        type = FtpDataConnectionType.EPRT;
                        FtpTrace.WriteLine(FtpTraceLevel.Info, "Changed data connection type to EPRT because we are connected with IPv6.");
                        break;
                    case FtpDataConnectionType.PASV:
                    case FtpDataConnectionType.PASVEX:
                        type = FtpDataConnectionType.EPSV;
                        FtpTrace.WriteLine(FtpTraceLevel.Info, "Changed data connection type to EPSV because we are connected with IPv6.");
                        break;
                }
            }

            switch (type)
            {
                case FtpDataConnectionType.AutoPassive:
                case FtpDataConnectionType.EPSV:
                case FtpDataConnectionType.PASV:
                case FtpDataConnectionType.PASVEX:
                    stream = await OpenPassiveDataStreamAsync(type, command, restart);
                    break;
                case FtpDataConnectionType.AutoActive:
                case FtpDataConnectionType.EPRT:
                case FtpDataConnectionType.PORT:
                    stream = await OpenActiveDataStreamAsync(type, command, restart);
                    break;
            }

            if (stream == null)
                throw new InvalidOperationException("The specified data channel type is not implemented.");

            return stream;
        }
#endif

        /// <summary>
        /// Disconnects a data stream
        /// </summary>
        /// <param name="stream">The data stream to close</param>
        internal FtpReply CloseDataStream(FtpDataStream stream) {

			FtpTrace.WriteFunc("CloseDataStream");

			FtpReply reply = new FtpReply();

			if (stream == null)
				throw new ArgumentException("The data stream parameter was null");

#if !CORE14
			lock (m_lock) {
#endif
				try {
					if (IsConnected) {
						// if the command that required the data connection was
						// not successful then there will be no reply from
						// the server, however if the command was successful
						// the server will send a reply when the data connection
						// is closed.
						if (stream.CommandStatus.Type == FtpResponseType.PositivePreliminary) {
							if (!(reply = GetReply()).Success) {
								throw new FtpCommandException(reply);
							}
						}
					}
				} finally {
					// if this is a clone of the original control
					// connection we should Dispose()
					if (IsClone) {
						Disconnect();
						Dispose();
					}
				}
#if !CORE14
			}
#endif

			return reply;
		}

		#endregion

		#region Open Read

		/// <summary>
		/// Opens the specified file for reading
		/// </summary>
		/// <param name="path">The full or relative path of the file</param>
		/// <returns>A stream for reading the file on the server</returns>
		/// <example><code source="..\Examples\OpenRead.cs" lang="cs" /></example>
		public Stream OpenRead(string path) {
			return OpenRead(path, FtpDataType.Binary, 0, true);
		}

		/// <summary>
		/// Opens the specified file for reading
		/// </summary>
		/// <param name="path">The full or relative path of the file</param>
		/// <param name="type">ASCII/Binary</param>
		/// <returns>A stream for reading the file on the server</returns>
		/// <example><code source="..\Examples\OpenRead.cs" lang="cs" /></example>
		public Stream OpenRead(string path, FtpDataType type) {
			return OpenRead(path, type, 0, true);
		}

		/// <summary>
		/// Opens the specified file for reading
		/// </summary>
		/// <param name="path">The full or relative path of the file</param>
		/// <param name="type">ASCII/Binary</param>
		/// <param name="checkIfFileExists">Only set this to false if you are SURE that the file does not exist. If true, it reads the file size and saves it into the stream length.</param>
		/// <returns>A stream for reading the file on the server</returns>
		/// <example><code source="..\Examples\OpenRead.cs" lang="cs" /></example>
		public Stream OpenRead(string path, FtpDataType type, bool checkIfFileExists) {
			return OpenRead(path, type, 0, checkIfFileExists);
		}

		/// <summary>
		/// Opens the specified file for reading
		/// </summary>
		/// <param name="path">The full or relative path of the file</param>
		/// <param name="type">ASCII/Binary</param>
		/// <param name="restart">Resume location</param>
		/// <returns>A stream for reading the file on the server</returns>
		/// <example><code source="..\Examples\OpenRead.cs" lang="cs" /></example>
		public virtual Stream OpenRead(string path, FtpDataType type, long restart) {
			return OpenRead(path, type, restart, true);
		}

		/// <summary>
		/// Opens the specified file for reading
		/// </summary>
		/// <param name="path">The full or relative path of the file</param>
		/// <param name="restart">Resume location</param>
		/// <returns>A stream for reading the file on the server</returns>
		/// <example><code source="..\Examples\OpenRead.cs" lang="cs" /></example>
		public Stream OpenRead(string path, long restart) {
			return OpenRead(path, FtpDataType.Binary, restart, true);
		}
		
		/// <summary>
		/// Opens the specified file for reading
		/// </summary>
		/// <param name="path">The full or relative path of the file</param>
		/// <param name="restart">Resume location</param>
		/// <param name="checkIfFileExists">Only set this to false if you are SURE that the file does not exist. If true, it reads the file size and saves it into the stream length.</param>
		/// <returns>A stream for reading the file on the server</returns>
		/// <example><code source="..\Examples\OpenRead.cs" lang="cs" /></example>
		public Stream OpenRead(string path, long restart, bool checkIfFileExists) {
			return OpenRead(path, FtpDataType.Binary, restart, checkIfFileExists);
		}

		/// <summary>
		/// Opens the specified file for reading
		/// </summary>
		/// <param name="path">The full or relative path of the file</param>
		/// <param name="type">ASCII/Binary</param>
		/// <param name="restart">Resume location</param>
		/// <param name="checkIfFileExists">Only set this to false if you are SURE that the file does not exist. If true, it reads the file size and saves it into the stream length.</param>
		/// <returns>A stream for reading the file on the server</returns>
		/// <example><code source="..\Examples\OpenRead.cs" lang="cs" /></example>
		public virtual Stream OpenRead(string path, FtpDataType type, long restart, bool checkIfFileExists) {

			// verify args
			if (path.IsBlank())
				throw new ArgumentException("Required parameter is null or blank.", "path");
			
			FtpTrace.WriteFunc("OpenRead", new object[] { path, type, restart });

			FtpClient client = null;
			FtpDataStream stream = null;
			long length = 0;

#if !CORE14
			lock (m_lock) {
#endif
				if (m_threadSafeDataChannels) {
					client = CloneConnection();
					client.Connect();
					client.SetWorkingDirectory(GetWorkingDirectory());
				} else {
					client = this;
				}

				client.SetDataType(type);
				length = checkIfFileExists ? client.GetFileSize(path) : 0;
				stream = client.OpenDataStream(("RETR " + path.GetFtpPath()), restart);
#if !CORE14
			}
#endif

			if (stream != null) {
				if (length > 0)
					stream.SetLength(length);

				if (restart > 0)
					stream.SetPosition(restart);
			}

			return stream;
		}

#if !CORE
		/// <summary>
		/// Begins an asynchronous operation to open the specified file for reading
		/// </summary>
		/// <param name="path">The full or relative path of the file</param>
		/// <param name="callback">Async Callback</param>
		/// <param name="state">State object</param>
		/// <returns>IAsyncResult</returns>
		/// <example><code source="..\Examples\BeginOpenRead.cs" lang="cs" /></example>
		public IAsyncResult BeginOpenRead(string path, AsyncCallback callback, object state) {
			return BeginOpenRead(path, FtpDataType.Binary, 0, callback, state);
		}

		/// <summary>
		/// Opens the specified file for reading
		/// </summary>
		/// <param name="path">The full or relative path of the file</param>
		/// <param name="type">ASCII/Binary</param>
		/// <param name="callback">Async Callback</param>
		/// <param name="state">State object</param>
		/// <returns>IAsyncResult</returns>
		/// <example><code source="..\Examples\BeginOpenRead.cs" lang="cs" /></example>
		public IAsyncResult BeginOpenRead(string path, FtpDataType type, AsyncCallback callback, object state) {
			return BeginOpenRead(path, type, 0, callback, state);
		}

		/// <summary>
		/// Begins an asynchronous operation to open the specified file for reading
		/// </summary>
		/// <param name="path">The full or relative path of the file</param>
		/// <param name="restart">Resume location</param>
		/// <param name="callback">Async Callback</param>
		/// <param name="state">State object</param>
		/// <returns>IAsyncResult</returns>
		/// <example><code source="..\Examples\BeginOpenRead.cs" lang="cs" /></example>
		public IAsyncResult BeginOpenRead(string path, long restart, AsyncCallback callback, object state) {
			return BeginOpenRead(path, FtpDataType.Binary, restart, callback, state);
		}

		delegate Stream AsyncOpenRead(string path, FtpDataType type, long restart);

		/// <summary>
		/// Begins an asynchronous operation to open the specified file for reading
		/// </summary>
		/// <param name="path">The full or relative path of the file</param>
		/// <param name="type">ASCII/Binary</param>
		/// <param name="restart">Resume location</param>
		/// <param name="callback">Async Callback</param>
		/// <param name="state">State object</param>
		/// <returns>IAsyncResult</returns>
		/// <example><code source="..\Examples\BeginOpenRead.cs" lang="cs" /></example>
		public IAsyncResult BeginOpenRead(string path, FtpDataType type, long restart, AsyncCallback callback, object state) {
			AsyncOpenRead func;
			IAsyncResult ar;

			ar = (func = new AsyncOpenRead(OpenRead)).BeginInvoke(path, type, restart, callback, state);
			lock (m_asyncmethods) {
				m_asyncmethods.Add(ar, func);
			}

			return ar;
		}

		/// <summary>
		/// Ends a call to <see cref="o:BeginOpenRead"/>
		/// </summary>
		/// <param name="ar"><see cref="IAsyncResult"/> returned from <see cref="o:BeginOpenRead"/></param>
		/// <returns>A readable stream of the remote file</returns>
		/// <example><code source="..\Examples\BeginOpenRead.cs" lang="cs" /></example>
		public Stream EndOpenRead(IAsyncResult ar) {
			return GetAsyncDelegate<AsyncOpenRead>(ar).EndInvoke(ar);
		}

#endif
#if NET45
		/// <summary>
		/// Opens the specified file for reading asynchronously
		/// </summary>
		/// <param name="path">The full or relative path of the file</param>
		/// <param name="type">ASCII/Binary</param>
		/// <param name="restart">Resume location</param>
		/// <returns>A readable stream of the remote file</returns>
		public async Task<Stream> OpenReadAsync(string path, FtpDataType type, long restart) {
			//TODO:  Rewrite as true async method with cancellation support
			return await Task.Factory.FromAsync<string, FtpDataType, long, Stream>(
				(p, t, r, ac, s) => BeginOpenRead(p, t, r, ac, s),
				ar => EndOpenRead(ar),
				path, type, restart, null);
		}

		/// <summary>
		/// Opens the specified file for reading asynchronously
		/// </summary>
		/// <param name="path">The full or relative path of the file</param>
		/// <param name="type">ASCII/Binary</param>
		/// <returns>A readable stream of the remote file</returns>
		public async Task<Stream> OpenReadAsync(string path, FtpDataType type) {
			//TODO:  Rewrite as true async method with cancellation support
			return await Task.Factory.FromAsync<string, FtpDataType, Stream>(
				(p, t, ac, s) => BeginOpenRead(p, t, ac, s),
				ar => EndOpenRead(ar),
				path, type, null);
		}

		/// <summary>
		/// Opens the specified file for reading asynchronously
		/// </summary>
		/// <param name="path">The full or relative path of the file</param>
		/// <param name="restart">Resume location</param>
		/// <returns>A readable stream of the remote file</returns>
		public async Task<Stream> OpenReadAsync(string path, long restart) {
			//TODO:  Rewrite as true async method with cancellation support
			return await Task.Factory.FromAsync<string, long, Stream>(
				(p, r, ac, s) => BeginOpenRead(p, r, ac, s),
				ar => EndOpenRead(ar),
				path, restart, null);
		}

		/// <summary>
		/// Opens the specified file for reading asynchronously
		/// </summary>
		/// <param name="path">The full or relative path of the file</param>
		/// <returns>A readable stream of the remote file</returns>
		public async Task<Stream> OpenReadAsync(string path) {
			//TODO:  Rewrite as true async method with cancellation support
			return await Task.Factory.FromAsync<string, Stream>(
				(p, ac, s) => BeginOpenRead(p, ac, s),
				ar => EndOpenRead(ar),
				path, null);
		}
#endif

		#endregion

		#region Open Write

		/// <summary>
		/// Opens the specified file for writing. Please call GetReply() after you have successfully transfered the file to read the "OK" command sent by the server and prevent stale data on the socket.
		/// </summary>
		/// <param name="path">Full or relative path of the file</param>
		/// <returns>A stream for writing to the file on the server</returns>
		/// <example><code source="..\Examples\OpenWrite.cs" lang="cs" /></example>
		public Stream OpenWrite(string path) {
			return OpenWrite(path, FtpDataType.Binary, true);
		}
		
		/// <summary>
		/// Opens the specified file for writing. Please call GetReply() after you have successfully transfered the file to read the "OK" command sent by the server and prevent stale data on the socket.
		/// </summary>
		/// <param name="path">Full or relative path of the file</param>
		/// <param name="type">ASCII/Binary</param>
		/// <returns>A stream for writing to the file on the server</returns>
		/// <example><code source="..\Examples\OpenWrite.cs" lang="cs" /></example>
		public virtual Stream OpenWrite(string path, FtpDataType type) {
			return OpenWrite(path, type, true);
		}

		/// <summary>
		/// Opens the specified file for writing. Please call GetReply() after you have successfully transfered the file to read the "OK" command sent by the server and prevent stale data on the socket.
		/// </summary>
		/// <param name="path">Full or relative path of the file</param>
		/// <param name="type">ASCII/Binary</param>
		/// <param name="checkIfFileExists">Only set this to false if you are SURE that the file does not exist. If true, it reads the file size and saves it into the stream length.</param>
		/// <returns>A stream for writing to the file on the server</returns>
		/// <example><code source="..\Examples\OpenWrite.cs" lang="cs" /></example>
		public virtual Stream OpenWrite(string path, FtpDataType type, bool checkIfFileExists) {

			// verify args
			if (path.IsBlank())
				throw new ArgumentException("Required parameter is null or blank.", "path");
			
			FtpTrace.WriteFunc("OpenWrite", new object[] { path, type });

			FtpClient client = null;
			FtpDataStream stream = null;
			long length = 0;

#if !CORE14
			lock (m_lock) {
#endif
				if (m_threadSafeDataChannels) {
					client = CloneConnection();
					client.Connect();
					client.SetWorkingDirectory(GetWorkingDirectory());
				} else {
					client = this;
				}

				client.SetDataType(type);
				length = checkIfFileExists ? client.GetFileSize(path) : 0;
				stream = client.OpenDataStream(("STOR " + path.GetFtpPath()), 0);

				if (length > 0 && stream != null)
					stream.SetLength(length);
#if !CORE14
			}
#endif

			return stream;
		}

#if !CORE
		/// <summary>
		/// Begins an asynchronous operation to open the specified file for writing
		/// </summary>
		/// <param name="path">Full or relative path of the file</param>
		/// <param name="callback">Async callback</param>
		/// <param name="state">State object</param>
		/// <returns>IAsyncResult</returns>
		/// <example><code source="..\Examples\BeginOpenWrite.cs" lang="cs" /></example>
		public IAsyncResult BeginOpenWrite(string path, AsyncCallback callback, object state) {
			return BeginOpenWrite(path, FtpDataType.Binary, callback, state);
		}

		delegate Stream AsyncOpenWrite(string path, FtpDataType type);

		/// <summary>
		/// Begins an asynchronous operation to open the specified file for writing
		/// </summary>
		/// <param name="path">Full or relative path of the file</param>
		/// <param name="type">ASCII/Binary</param>
		/// <param name="callback">Async callback</param>
		/// <param name="state">State object</param>
		/// <returns>IAsyncResult</returns>
		/// <example><code source="..\Examples\BeginOpenWrite.cs" lang="cs" /></example>
		public IAsyncResult BeginOpenWrite(string path, FtpDataType type, AsyncCallback callback, object state) {
			AsyncOpenWrite func;
			IAsyncResult ar;

			ar = (func = new AsyncOpenWrite(OpenWrite)).BeginInvoke(path, type, callback, state);
			lock (m_asyncmethods) {
				m_asyncmethods.Add(ar, func);
			}

			return ar;
		}

		/// <summary>
		/// Ends a call to <see cref="o:BeginOpenWrite"/>
		/// </summary>
		/// <param name="ar"><see cref="IAsyncResult"/> returned from <see cref="o:BeginOpenWrite"/></param>
		/// <returns>A writable stream</returns>
		/// <example><code source="..\Examples\BeginOpenWrite.cs" lang="cs" /></example>
		public Stream EndOpenWrite(IAsyncResult ar) {
			return GetAsyncDelegate<AsyncOpenWrite>(ar).EndInvoke(ar);
		}

#endif
#if NET45
		/// <summary>
		/// Opens the specified file for writing. Please call GetReply() after you have successfully transfered the file to read the "OK" command sent by the server and prevent stale data on the socket. asynchronously
		/// </summary>
		/// <param name="path">Full or relative path of the file</param>
		/// <param name="type">ASCII/Binary</param>
		/// <returns>A stream for writing to the file on the server</returns>
		public async Task<Stream> OpenWriteAsync(string path, FtpDataType type) {
			//TODO:  Rewrite as true async method with cancellation support
			return await Task.Factory.FromAsync<string, FtpDataType, Stream>(
				(p, t, ac, s) => BeginOpenWrite(p, t, ac, s),
				ar => EndOpenWrite(ar),
				path, type, null);
		}

		/// <summary>
		/// Opens the specified file for writing. Please call GetReply() after you have successfully transfered the file to read the "OK" command sent by the server and prevent stale data on the socket. asynchronously
		/// </summary>
		/// <param name="path">Full or relative path of the file</param>
		/// <returns>A stream for writing to the file on the server</returns>
		public async Task<Stream> OpenWriteAsync(string path) {
			//TODO:  Rewrite as true async method with cancellation support
			return await Task.Factory.FromAsync<string, Stream>(
				(p, ac, s) => BeginOpenWrite(p, ac, s),
				ar => EndOpenWrite(ar),
				path, null);
		}
#endif

		#endregion

		#region Open Append

		/// <summary>
		/// Opens the specified file for appending. Please call GetReply() after you have successfully transfered the file to read the "OK" command sent by the server and prevent stale data on the socket.
		/// </summary>
		/// <param name="path">The full or relative path to the file to be opened</param>
		/// <returns>A stream for writing to the file on the server</returns>
		/// <example><code source="..\Examples\OpenAppend.cs" lang="cs" /></example>
		public Stream OpenAppend(string path) {
			return OpenAppend(path, FtpDataType.Binary, true);
		}
		
		/// <summary>
		/// Opens the specified file for appending. Please call GetReply() after you have successfully transfered the file to read the "OK" command sent by the server and prevent stale data on the socket.
		/// </summary>
		/// <param name="path">The full or relative path to the file to be opened</param>
		/// <param name="type">ASCII/Binary</param>
		/// <param name="checkIfFileExists">Only set this to false if you are SURE that the file does not exist. If true, it reads the file size and saves it into the stream length.</param>
		/// <returns>A stream for writing to the file on the server</returns>
		/// <example><code source="..\Examples\OpenAppend.cs" lang="cs" /></example>
		public virtual Stream OpenAppend(string path, FtpDataType type) {
			return OpenAppend(path, type, true);
		}

		/// <summary>
		/// Opens the specified file for appending. Please call GetReply() after you have successfully transfered the file to read the "OK" command sent by the server and prevent stale data on the socket.
		/// </summary>
		/// <param name="path">The full or relative path to the file to be opened</param>
		/// <param name="type">ASCII/Binary</param>
		/// <param name="checkIfFileExists">Only set this to false if you are SURE that the file does not exist. If true, it reads the file size and saves it into the stream length.</param>
		/// <returns>A stream for writing to the file on the server</returns>
		/// <example><code source="..\Examples\OpenAppend.cs" lang="cs" /></example>
		public virtual Stream OpenAppend(string path, FtpDataType type, bool checkIfFileExists) {

			// verify args
			if (path.IsBlank())
				throw new ArgumentException("Required parameter is null or blank.", "path");
			
			FtpTrace.WriteFunc("OpenAppend", new object[] { path, type });

			FtpClient client = null;
			FtpDataStream stream = null;
			long length = 0;

#if !CORE14
			lock (m_lock) {
#endif
				if (m_threadSafeDataChannels) {
					client = CloneConnection();
					client.Connect();
					client.SetWorkingDirectory(GetWorkingDirectory());
				} else {
					client = this;
				}

				client.SetDataType(type);
				length = checkIfFileExists ? client.GetFileSize(path) : 0;
				stream = client.OpenDataStream(("APPE " + path.GetFtpPath()), 0);

				if (length > 0 && stream != null) {
					stream.SetLength(length);
					stream.SetPosition(length);
				}
#if !CORE14
			}
#endif

			return stream;
		}

#if !CORE
		/// <summary>
		/// Begins an asynchronous operation to open the specified file for appending
		/// </summary>
		/// <param name="path">Full or relative path of the file</param>
		/// <param name="callback">Async callback</param>
		/// <param name="state">State object</param>
		/// <returns>IAsyncResult</returns>
		/// <example><code source="..\Examples\BeginOpenAppend.cs" lang="cs" /></example>
		public IAsyncResult BeginOpenAppend(string path, AsyncCallback callback, object state) {
			return BeginOpenAppend(path, FtpDataType.Binary, callback, state);
		}

		delegate Stream AsyncOpenAppend(string path, FtpDataType type);

		/// <summary>
		/// Begins an asynchronous operation to open the specified file for appending
		/// </summary>
		/// <param name="path">Full or relative path of the file</param>
		/// <param name="type">ASCII/Binary</param>
		/// <param name="callback">Async callback</param>
		/// <param name="state">State object</param>
		/// <returns>IAsyncResult</returns>
		/// <example><code source="..\Examples\BeginOpenAppend.cs" lang="cs" /></example>
		public IAsyncResult BeginOpenAppend(string path, FtpDataType type, AsyncCallback callback, object state) {
			IAsyncResult ar;
			AsyncOpenAppend func;

			ar = (func = new AsyncOpenAppend(OpenAppend)).BeginInvoke(path, type, callback, state);
			lock (m_asyncmethods) {
				m_asyncmethods.Add(ar, func);
			}

			return ar;
		}

		/// <summary>
		/// Ends a call to <see cref="o:BeginOpenAppend"/>
		/// </summary>
		/// <param name="ar"><see cref="IAsyncResult"/> returned from <see cref="o:BeginOpenAppend"/></param>
		/// <returns>A writable stream</returns>
		/// <example><code source="..\Examples\BeginOpenAppend.cs" lang="cs" /></example>
		public Stream EndOpenAppend(IAsyncResult ar) {
			return GetAsyncDelegate<AsyncOpenAppend>(ar).EndInvoke(ar);
		}

#endif
#if NET45
		/// <summary>
		/// Opens the specified file to be appended asynchronously
		/// </summary>
		/// <param name="path">Full or relative path of the file</param>
		/// <param name="type">ASCII/Binary</param>
		/// <returns>A stream for writing to the file on the server</returns>
		public async Task<Stream> OpenAppendAsync(string path, FtpDataType type) {
			//TODO:  Rewrite as true async method with cancellation support
			return await Task.Factory.FromAsync<string, FtpDataType, Stream>(
				(p, t, ac, s) => BeginOpenAppend(p, t, ac, s),
				ar => EndOpenAppend(ar),
				path, type, null);
		}

		/// <summary>
		/// Opens the specified file to be appended asynchronously
		/// </summary>
		/// <param name="path">Full or relative path of the file</param>
		/// <returns>A stream for writing to the file on the server</returns>
		public async Task<Stream> OpenAppendAsync(string path) {
			//TODO:  Rewrite as true async method with cancellation support
			return await Task.Factory.FromAsync<string, Stream>(
				(p, ac, s) => BeginOpenAppend(p, ac, s),
				ar => EndOpenAppend(ar),
				path, null);
		}
#endif

		#endregion

		#region Set Data Type

		/// <summary>
		/// Sets the data type of information sent over the data stream
		/// </summary>
		/// <param name="type">ASCII/Binary</param>
		protected void SetDataType(FtpDataType type) {
#if !CORE14
			lock (m_lock) {
#endif
				this.SetDataTypeInternal(type);
#if !CORE14
			}
#endif

			CurrentDataType = type;

		}

        /// <summary>Internal method that handles actually setting the data type.</summary>
        /// <exception cref="FtpCommandException">Thrown when a FTP Command error condition occurs.</exception>
        /// <exception cref="FtpException">Thrown when a FTP error condition occurs.</exception>
        /// <param name="type">ASCII/Binary.</param>
        /// <remarks>This method doesn't do any locking to prevent recursive lock scenarios.  Callers must do their own locking.</remarks>
        private void SetDataTypeInternal(FtpDataType type) {
			FtpReply reply;
			switch (type) {
				case FtpDataType.ASCII:
					if (!(reply = Execute("TYPE A")).Success)
						throw new FtpCommandException(reply);
					/*if (!(reply = Execute("STRU R")).Success)
						FtpTrace.WriteLine(reply.Message);*/
					break;
				case FtpDataType.Binary:
					if (!(reply = Execute("TYPE I")).Success)
						throw new FtpCommandException(reply);
					/*if (!(reply = Execute("STRU F")).Success)
						FtpTrace.WriteLine(reply.Message);*/
					break;
				default:
					throw new FtpException("Unsupported data type: " + type.ToString());
			}
		}

#if !CORE
		delegate void AsyncSetDataType(FtpDataType type);

		/// <summary>
		/// Begins an asynchronous operation to set the data type of information sent over the data stream
		/// </summary>
		/// <param name="type">ASCII/Binary</param>
		/// <param name="callback">Async callback</param>
		/// <param name="state">State object</param>
		/// <returns>IAsyncResult</returns>
		protected IAsyncResult BeginSetDataType(FtpDataType type, AsyncCallback callback, object state) {
			IAsyncResult ar;
			AsyncSetDataType func;

			ar = (func = new AsyncSetDataType(SetDataType)).BeginInvoke(type, callback, state);
			lock (m_asyncmethods) {
				m_asyncmethods.Add(ar, func);
			}

			return ar;
		}

		/// <summary>
		/// Ends a call to <see cref="BeginSetDataType"/>
		/// </summary>
		/// <param name="ar">IAsyncResult returned from <see cref="BeginSetDataType"/></param>
		protected void EndSetDataType(IAsyncResult ar) {
			GetAsyncDelegate<AsyncSetDataType>(ar).EndInvoke(ar);
		}

#endif
<<<<<<< HEAD
#if NETFX45 || CORE
=======
#if NET45
>>>>>>> 343422cb
		/// <summary>
		/// Sets the data type of information sent over the data stream asynchronously
		/// </summary>
		/// <param name="type">ASCII/Binary</param>
		protected async Task SetDataTypeAsync(FtpDataType type) {
            //TODO:  Add cancellation support
            FtpReply reply;
            switch (type)
            {
                case FtpDataType.ASCII:
                    if (!(reply = await ExecuteAsync("TYPE A")).Success)
                        throw new FtpCommandException(reply);
                    break;
                case FtpDataType.Binary:
                    if (!(reply = await ExecuteAsync("TYPE I")).Success)
                        throw new FtpCommandException(reply);
                    break;
                default:
                    throw new FtpException("Unsupported data type: " + type.ToString());
            }
        }
#endif
        #endregion

    }
}<|MERGE_RESOLUTION|>--- conflicted
+++ resolved
@@ -19,11 +19,7 @@
 #if (CORE || NETFX)
 using System.Threading;
 #endif
-<<<<<<< HEAD
-#if NETFX45 || CORE
-=======
-#if NET45
->>>>>>> 343422cb
+#if NET45 || CORE
 using System.Threading.Tasks;
 #endif
 
@@ -171,7 +167,7 @@
 			return stream;
 		}
 
-#if NETFX45 || CORE
+#if NET45 || CORE
         /// <summary>
         /// Opens the specified type of passive data stream
         /// </summary>
@@ -272,12 +268,12 @@
         }
 #endif
 
-        /// <summary>
-        /// Returns the ip address to be sent to the server for the active connection
-        /// </summary>
-        /// <param name="ip"></param>
-        /// <returns></returns>
-        string GetLocalAddress(IPAddress ip) {
+		/// <summary>
+		/// Returns the ip address to be sent to the server for the active connection
+		/// </summary>
+		/// <param name="ip"></param>
+		/// <returns></returns>
+		string GetLocalAddress(IPAddress ip) {
 			// Use resolver
 			if (m_AddressResolver != null) {
 				return m_Address ?? (m_Address = m_AddressResolver());
@@ -417,7 +413,7 @@
 			return stream;
 		}
 
-#if NETFX45 || CORE
+#if NET45 || CORE
         /// <summary>
         /// Opens the specified type of active data stream
         /// </summary>
@@ -555,13 +551,13 @@
         }
 #endif
 
-        /// <summary>
-        /// Opens a data stream.
-        /// </summary>
-        /// <param name='command'>The command to execute that requires a data stream</param>
-        /// <param name="restart">Restart location in bytes for file transfer</param>
-        /// <returns>The data stream.</returns>
-        FtpDataStream OpenDataStream(string command, long restart) {
+		/// <summary>
+		/// Opens a data stream.
+		/// </summary>
+		/// <param name='command'>The command to execute that requires a data stream</param>
+		/// <param name="restart">Restart location in bytes for file transfer</param>
+		/// <returns>The data stream.</returns>
+		FtpDataStream OpenDataStream(string command, long restart) {
 
 			FtpDataConnectionType type = m_dataConnectionType;
 			FtpDataStream stream = null;
@@ -612,7 +608,7 @@
 			return stream;
 		}
 
-#if NETFX45 || CORE
+#if NET45 || CORE
         /// <summary>
         /// Opens a data stream.
         /// </summary>
@@ -669,11 +665,11 @@
         }
 #endif
 
-        /// <summary>
-        /// Disconnects a data stream
-        /// </summary>
-        /// <param name="stream">The data stream to close</param>
-        internal FtpReply CloseDataStream(FtpDataStream stream) {
+		/// <summary>
+		/// Disconnects a data stream
+		/// </summary>
+		/// <param name="stream">The data stream to close</param>
+		internal FtpReply CloseDataStream(FtpDataStream stream) {
 
 			FtpTrace.WriteFunc("CloseDataStream");
 
@@ -1281,12 +1277,12 @@
 
 		}
 
-        /// <summary>Internal method that handles actually setting the data type.</summary>
-        /// <exception cref="FtpCommandException">Thrown when a FTP Command error condition occurs.</exception>
-        /// <exception cref="FtpException">Thrown when a FTP error condition occurs.</exception>
-        /// <param name="type">ASCII/Binary.</param>
-        /// <remarks>This method doesn't do any locking to prevent recursive lock scenarios.  Callers must do their own locking.</remarks>
-        private void SetDataTypeInternal(FtpDataType type) {
+		/// <summary>Internal method that handles actually setting the data type.</summary>
+		/// <exception cref="FtpCommandException">Thrown when a FTP Command error condition occurs.</exception>
+		/// <exception cref="FtpException">Thrown when a FTP error condition occurs.</exception>
+		/// <param name="type">ASCII/Binary.</param>
+		/// <remarks>This method doesn't do any locking to prevent recursive lock scenarios.  Callers must do their own locking.</remarks>
+		private void SetDataTypeInternal(FtpDataType type) {
 			FtpReply reply;
 			switch (type) {
 				case FtpDataType.ASCII:
@@ -1337,11 +1333,7 @@
 		}
 
 #endif
-<<<<<<< HEAD
-#if NETFX45 || CORE
-=======
-#if NET45
->>>>>>> 343422cb
+#if NET45 || CORE
 		/// <summary>
 		/// Sets the data type of information sent over the data stream asynchronously
 		/// </summary>
@@ -1364,7 +1356,7 @@
             }
         }
 #endif
-        #endregion
-
-    }
+		#endregion
+
+	}
 }