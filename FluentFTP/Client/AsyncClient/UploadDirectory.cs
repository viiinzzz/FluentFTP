﻿using System;
using System.IO;
using System.Collections.Generic;
using FluentFTP.Rules;
using FluentFTP.Helpers;
using System.Threading;
using System.Threading.Tasks;

namespace FluentFTP {
	public partial class AsyncFtpClient {

		/// <summary>
		/// Uploads the specified directory onto the server.
		/// In Mirror mode, we will upload missing files, and delete any extra files from the server that are not present on disk. This is very useful when publishing an exact copy of a local folder onto an FTP server.
		/// In Update mode, we will only upload missing files and preserve any extra files on the server. This is useful when you want to simply upload missing files to a server.
		/// Only uploads the files and folders matching all the rules provided, if any.
		/// All exceptions during uploading are caught, and the exception is stored in the related FtpResult object.
		/// </summary>
		/// <param name="localFolder">The full path of the local folder on disk that you want to upload. If it does not exist, an empty result list is returned.</param>
		/// <param name="remoteFolder">The full path of the remote FTP folder to upload into. It is created if it does not exist.</param>
		/// <param name="mode">Mirror or Update mode, as explained above</param>
		/// <param name="existsMode">If the file exists on disk, should we skip it, resume the upload or restart the upload?</param>
<<<<<<< HEAD
		/// <param name="verifyOptions">Sets verification behaviour and what to do if verification fails (See Remarks)</param>
		/// <param name="verifyMethods">Which verification methods to use. (See Remarks)</param>
=======
		/// <param name="verifyOptions">Sets verification type and what to do if verification fails (See Remarks)</param>
>>>>>>> 0bf6c468
		/// <param name="rules">Only files and folders that pass all these rules are uploaded, and the files that don't pass are skipped. In the Mirror mode, the files that fail the rules are also deleted from the local folder.</param>
		/// <param name="progress">Provide an implementation of IProgress to track upload progress.</param>
		/// <param name="token">The token that can be used to cancel the entire process</param>
		/// <remarks>
<<<<<<< HEAD
		/// If verification is enabled (All options other than <see cref="FtpVerify.None"/>) the file will be verified against the source using the verification methods specified in <paramref name="verifyMethods"/>.
		/// If only <see cref="FtpVerifyMethod.Checksum"/> is set, but the server does not support any hash algorithm, verification will fall back to file size comparison.
		/// If <see cref="FtpVerify.OnlyVerify"/> is set then the return of this method depends on both a successful upload &amp; verification.
		/// Additionally, if any verify option is set and a retry is attempted the existsMode will automatically be set to <see cref="FtpRemoteExists.Overwrite"/>.
=======
		/// If verification is enabled (All options other than <see cref="FtpVerify.None"/>) the file will be verified against the server. If no specific verification method is set Checksum will be used as default.
		/// If the server does not support any hash algorithm, verification will fall back to file size comparison. If only <see cref="FtpVerify.OnlyVerify"/> is set then the return of this method depends on
		/// both a successful upload &amp; verification.  Additionally, if any verify option is set and a retry is attempted the existsMode will automatically be set to <see cref="FtpRemoteExists.Overwrite"/>.
>>>>>>> 0bf6c468
		/// If <see cref="FtpVerify.Throw"/> is set and <see cref="FtpError.Throw"/> is <i>not set</i>, then individual verification errors will not cause an exception to propagate from this method.
		/// </remarks>
		/// <returns>
		/// Returns a listing of all the local files, indicating if they were uploaded, skipped or overwritten.
		/// Returns a blank list if nothing was transferred. Never returns null.
		/// </returns>
		public async Task<List<FtpResult>> UploadDirectory(string localFolder, string remoteFolder, FtpFolderSyncMode mode = FtpFolderSyncMode.Update,
			FtpRemoteExists existsMode = FtpRemoteExists.Skip, FtpVerify verifyOptions = FtpVerify.None, List<FtpRule> rules = null, IProgress<FtpProgress> progress = null, CancellationToken token = default(CancellationToken), FtpVerifyMethod verifyMethods = FtpVerifyMethod.Checksum) {

			if (localFolder.IsBlank()) {
				throw new ArgumentException("Required parameter is null or blank.", nameof(localFolder));
			}

			if (remoteFolder.IsBlank()) {
				throw new ArgumentException("Required parameter is null or blank.", nameof(remoteFolder));
			}

			// ensure the local path ends with slash
			localFolder = localFolder.EnsurePostfix(Path.DirectorySeparatorChar.ToString());

			// cleanup the remote path
			remoteFolder = remoteFolder.GetFtpPath().EnsurePostfix("/");

			LogFunction(nameof(UploadDirectory), new object[] { localFolder, remoteFolder, mode, existsMode, verifyOptions, (rules.IsBlank() ? null : rules.Count + " rules"), verifyMethods });

			var results = new List<FtpResult>();

			// if the dir does not exist, fail fast
			if (!Directory.Exists(localFolder)) {
				return results;
			}

			// flag to determine if existence checks are required
			var checkFileExistence = true;

			// ensure the remote dir exists
			if (!await DirectoryExists(remoteFolder, token)) {
				await CreateDirectory(remoteFolder, token);
				checkFileExistence = false;
			}

			// break if task is cancelled
			token.ThrowIfCancellationRequested();

			// collect paths of the files that should exist (lowercase for CI checks)
			var shouldExist = new Dictionary<string, bool>();

			// get all the folders in the local directory
			var dirListing = Directory.GetDirectories(localFolder, "*.*", SearchOption.AllDirectories);

			// break if task is cancelled
			token.ThrowIfCancellationRequested();

			// get all the already existing files
			var remoteListing = checkFileExistence ? await GetListing(remoteFolder, FtpListOption.Recursive, token) : null;

			// break if task is cancelled
			token.ThrowIfCancellationRequested();

			// loop through each folder and ensure it exists #1
			var dirsToUpload = GetSubDirectoriesToUpload(localFolder, remoteFolder, rules, results, dirListing);

			// break if task is cancelled
			token.ThrowIfCancellationRequested();

			/*-------------------------------------------------------------------------------------/
			 *   Cancelling after this point would leave the FTP server in an inconsistent state   *
			 *-------------------------------------------------------------------------------------*/

			// loop through each folder and ensure it exists #2
			await CreateSubDirectories(this, dirsToUpload, token);

			// get all the files in the local directory
			var fileListing = Directory.GetFiles(localFolder, "*.*", SearchOption.AllDirectories);

			// loop through each file and transfer it
			var filesToUpload = GetFilesToUpload(localFolder, remoteFolder, rules, results, shouldExist, fileListing);
			await UploadDirectoryFiles(filesToUpload, existsMode, verifyOptions, progress, remoteListing, token, verifyMethods);

			// delete the extra remote files if in mirror mode and the directory was pre-existing
			await DeleteExtraServerFiles(mode, remoteFolder, shouldExist, remoteListing, rules, token);

			return results;
		}

		/// <summary>
		/// Create all the sub directories within the main directory
		/// </summary>
		protected async Task CreateSubDirectories(AsyncFtpClient client, List<FtpResult> dirsToUpload, CancellationToken token) {
			foreach (var result in dirsToUpload) {

				// absorb errors
				try {

					// create directory on the server
					// to ensure we upload the blank remote dirs as well
					if (await client.CreateDirectory(result.RemotePath, token)) {
						result.IsSuccess = true;
						result.IsSkipped = false;
					}
					else {
						result.IsSkipped = true;
					}

				}
				catch (Exception ex) {

					// mark that the folder failed to upload
					result.IsFailed = true;
					result.Exception = ex;
				}
			}
		}

		/// <summary>
		/// Upload all the files within the main directory
		/// </summary>
		protected async Task UploadDirectoryFiles(List<FtpResult> filesToUpload, FtpRemoteExists existsMode, FtpVerify verifyOptions, IProgress<FtpProgress> progress, FtpListItem[] remoteListing, CancellationToken token, FtpVerifyMethod verifyMethods) {

			LogFunction(nameof(UploadDirectoryFiles), new object[] { filesToUpload.Count + " files" });

			var r = -1;
			foreach (var result in filesToUpload) {
				r++;

				// absorb errors
				try {

					// skip uploading if the file already exists on the server
					FtpRemoteExists existsModeToUse;
					if (!CanUploadFile(result, remoteListing, existsMode, out existsModeToUse)) {
						continue;
					}

					// create meta progress to store the file progress
					var metaProgress = new FtpProgress(filesToUpload.Count, r);

					// upload the file
					var ok = await UploadFileFromFile(result.LocalPath, result.RemotePath, false, existsModeToUse, false, false, verifyOptions, token, progress, metaProgress, verifyMethods);
					result.IsSuccess = ok.IsSuccess();
					result.IsSkipped = ok == FtpStatus.Skipped;

				}
				catch (Exception ex) {

					LogWithPrefix(FtpTraceLevel.Warn, "File failed to upload: " + result.LocalPath);

					// mark that the file failed to upload
					result.IsFailed = true;
					result.Exception = ex;
				}
			}

		}

		/// <summary>
		/// Delete the extra remote files if in mirror mode and the directory was pre-existing
		/// </summary>
		protected async Task DeleteExtraServerFiles(FtpFolderSyncMode mode, string remoteFolder, Dictionary<string, bool> shouldExist, FtpListItem[] remoteListing, List<FtpRule> rules, CancellationToken token) {
			if (mode == FtpFolderSyncMode.Mirror && remoteListing != null) {

				LogFunction(nameof(DeleteExtraServerFiles));

				// delete files that are not in listed in shouldExist
				foreach (var existingServerFile in remoteListing) {

					if (existingServerFile.Type == FtpObjectType.File) {

						if (!shouldExist.ContainsKey(existingServerFile.FullName.ToLower())) {

							// only delete the remote file if its permitted by the configuration
							if (CanDeleteRemoteFile(rules, existingServerFile)) {
								LogWithPrefix(FtpTraceLevel.Info, "Delete extra file from server: " + existingServerFile.FullName);

								// delete the file from the server
								try {
									await DeleteFile(existingServerFile.FullName, token);
								}
								catch {
								}
							}
						}

					}

				}

			}
		}

	}
}<|MERGE_RESOLUTION|>--- conflicted
+++ resolved
@@ -20,26 +20,14 @@
 		/// <param name="remoteFolder">The full path of the remote FTP folder to upload into. It is created if it does not exist.</param>
 		/// <param name="mode">Mirror or Update mode, as explained above</param>
 		/// <param name="existsMode">If the file exists on disk, should we skip it, resume the upload or restart the upload?</param>
-<<<<<<< HEAD
-		/// <param name="verifyOptions">Sets verification behaviour and what to do if verification fails (See Remarks)</param>
-		/// <param name="verifyMethods">Which verification methods to use. (See Remarks)</param>
-=======
 		/// <param name="verifyOptions">Sets verification type and what to do if verification fails (See Remarks)</param>
->>>>>>> 0bf6c468
 		/// <param name="rules">Only files and folders that pass all these rules are uploaded, and the files that don't pass are skipped. In the Mirror mode, the files that fail the rules are also deleted from the local folder.</param>
 		/// <param name="progress">Provide an implementation of IProgress to track upload progress.</param>
 		/// <param name="token">The token that can be used to cancel the entire process</param>
 		/// <remarks>
-<<<<<<< HEAD
-		/// If verification is enabled (All options other than <see cref="FtpVerify.None"/>) the file will be verified against the source using the verification methods specified in <paramref name="verifyMethods"/>.
-		/// If only <see cref="FtpVerifyMethod.Checksum"/> is set, but the server does not support any hash algorithm, verification will fall back to file size comparison.
-		/// If <see cref="FtpVerify.OnlyVerify"/> is set then the return of this method depends on both a successful upload &amp; verification.
-		/// Additionally, if any verify option is set and a retry is attempted the existsMode will automatically be set to <see cref="FtpRemoteExists.Overwrite"/>.
-=======
 		/// If verification is enabled (All options other than <see cref="FtpVerify.None"/>) the file will be verified against the server. If no specific verification method is set Checksum will be used as default.
 		/// If the server does not support any hash algorithm, verification will fall back to file size comparison. If only <see cref="FtpVerify.OnlyVerify"/> is set then the return of this method depends on
 		/// both a successful upload &amp; verification.  Additionally, if any verify option is set and a retry is attempted the existsMode will automatically be set to <see cref="FtpRemoteExists.Overwrite"/>.
->>>>>>> 0bf6c468
 		/// If <see cref="FtpVerify.Throw"/> is set and <see cref="FtpError.Throw"/> is <i>not set</i>, then individual verification errors will not cause an exception to propagate from this method.
 		/// </remarks>
 		/// <returns>
@@ -47,7 +35,7 @@
 		/// Returns a blank list if nothing was transferred. Never returns null.
 		/// </returns>
 		public async Task<List<FtpResult>> UploadDirectory(string localFolder, string remoteFolder, FtpFolderSyncMode mode = FtpFolderSyncMode.Update,
-			FtpRemoteExists existsMode = FtpRemoteExists.Skip, FtpVerify verifyOptions = FtpVerify.None, List<FtpRule> rules = null, IProgress<FtpProgress> progress = null, CancellationToken token = default(CancellationToken), FtpVerifyMethod verifyMethods = FtpVerifyMethod.Checksum) {
+			FtpRemoteExists existsMode = FtpRemoteExists.Skip, FtpVerify verifyOptions = FtpVerify.None, List<FtpRule> rules = null, IProgress<FtpProgress> progress = null, CancellationToken token = default(CancellationToken)) {
 
 			if (localFolder.IsBlank()) {
 				throw new ArgumentException("Required parameter is null or blank.", nameof(localFolder));
@@ -63,7 +51,7 @@
 			// cleanup the remote path
 			remoteFolder = remoteFolder.GetFtpPath().EnsurePostfix("/");
 
-			LogFunction(nameof(UploadDirectory), new object[] { localFolder, remoteFolder, mode, existsMode, verifyOptions, (rules.IsBlank() ? null : rules.Count + " rules"), verifyMethods });
+			LogFunction(nameof(UploadDirectory), new object[] { localFolder, remoteFolder, mode, existsMode, verifyOptions, (rules.IsBlank() ? null : rules.Count + " rules") });
 
 			var results = new List<FtpResult>();
 
@@ -117,7 +105,7 @@
 
 			// loop through each file and transfer it
 			var filesToUpload = GetFilesToUpload(localFolder, remoteFolder, rules, results, shouldExist, fileListing);
-			await UploadDirectoryFiles(filesToUpload, existsMode, verifyOptions, progress, remoteListing, token, verifyMethods);
+			await UploadDirectoryFiles(filesToUpload, existsMode, verifyOptions, progress, remoteListing, token);
 
 			// delete the extra remote files if in mirror mode and the directory was pre-existing
 			await DeleteExtraServerFiles(mode, remoteFolder, shouldExist, remoteListing, rules, token);
@@ -157,7 +145,7 @@
 		/// <summary>
 		/// Upload all the files within the main directory
 		/// </summary>
-		protected async Task UploadDirectoryFiles(List<FtpResult> filesToUpload, FtpRemoteExists existsMode, FtpVerify verifyOptions, IProgress<FtpProgress> progress, FtpListItem[] remoteListing, CancellationToken token, FtpVerifyMethod verifyMethods) {
+		protected async Task UploadDirectoryFiles(List<FtpResult> filesToUpload, FtpRemoteExists existsMode, FtpVerify verifyOptions, IProgress<FtpProgress> progress, FtpListItem[] remoteListing, CancellationToken token) {
 
 			LogFunction(nameof(UploadDirectoryFiles), new object[] { filesToUpload.Count + " files" });
 
@@ -178,7 +166,7 @@
 					var metaProgress = new FtpProgress(filesToUpload.Count, r);
 
 					// upload the file
-					var ok = await UploadFileFromFile(result.LocalPath, result.RemotePath, false, existsModeToUse, false, false, verifyOptions, token, progress, metaProgress, verifyMethods);
+					var ok = await UploadFileFromFile(result.LocalPath, result.RemotePath, false, existsModeToUse, false, false, verifyOptions, token, progress, metaProgress);
 					result.IsSuccess = ok.IsSuccess();
 					result.IsSkipped = ok == FtpStatus.Skipped;
 
