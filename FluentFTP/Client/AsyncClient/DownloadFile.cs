--- conflicted
+++ resolved
@@ -21,27 +21,15 @@
 		/// <param name="localPath">The full or relative path to the file on the local file system</param>
 		/// <param name="remotePath">The full or relative path to the file on the server</param>
 		/// <param name="existsMode">Overwrite if you want the local file to be overwritten if it already exists. Append will also create a new file if it doesn't exists</param>
-<<<<<<< HEAD
-		/// <param name="verifyOptions">Sets verification behaviour and what to do if verification fails (See Remarks)</param>
-		/// <param name="verifyMethods">Which verification methods to use. (See Remarks)</param>
-=======
 		/// <param name="verifyOptions">Sets verification type and what to do if verification fails (See Remarks)</param>
->>>>>>> 0bf6c468
 		/// <param name="progress">Provide an implementation of IProgress to track download progress.</param>
 		/// <param name="token">The token that can be used to cancel the entire process</param>
 		/// <returns>FtpStatus flag indicating if the file was downloaded, skipped or failed to transfer.</returns>
 		/// <remarks>
-<<<<<<< HEAD
-		/// If verification is enabled (All options other than <see cref="FtpVerify.None"/>) the file will be verified against the source using the verification methods specified in <paramref name="verifyMethods"/>.
-		/// If only <see cref="FtpVerifyMethod.Checksum"/> is set, but the server does not support any hash algorithm, verification will fall back to file size comparison.
-		/// If <see cref="FtpVerify.OnlyVerify"/> is set then the return of this method depends on both a successful download &amp; verification.
-		/// Additionally, if any verify option is set and a retry is attempted the existsMode will automatically be set to <see cref="FtpRemoteExists.Overwrite"/>.
-=======
 		/// If verification is enabled (All options other than <see cref="FtpVerify.None"/>) the file will be verified against the server. If no specific verification method is set Checksum will be used as default.
 		/// If the server does not support any hash algorithm, verification will fall back to file size comparison. If only <see cref="FtpVerify.OnlyVerify"/> is set then the return of this method depends on
 		/// both a successful download &amp; verification.  Additionally, if any verify option is set and a retry is attempted the existsMode will automatically be set to <see cref="FtpRemoteExists.Overwrite"/>.
 		/// If <see cref="FtpVerify.Throw"/> is set and <see cref="FtpError.Throw"/> is <i>not set</i>, then individual verification errors will not cause an exception to propagate from this method.
->>>>>>> 0bf6c468
 		/// </remarks>
 		public async Task<FtpStatus> DownloadFile(string localPath, string remotePath, FtpLocalExists existsMode = FtpLocalExists.Resume, FtpVerify verifyOptions = FtpVerify.None, IProgress<FtpProgress> progress = null, CancellationToken token = default(CancellationToken), FtpVerifyMethod verifyMethods = FtpVerifyMethod.Checksum) {
 			// verify args
@@ -159,11 +147,7 @@
 
 				// if verification is needed
 				if (downloadSuccess && verifyOptions != FtpVerify.None) {
-<<<<<<< HEAD
-					verified = await VerifyTransferAsync(localPath, remotePath, verifyMethods, token);
-=======
 					verified = await VerifyTransferAsync(localPath, remotePath, verifyOptions, token);
->>>>>>> 0bf6c468
 					LogWithPrefix(FtpTraceLevel.Info, "File Verification: " + (verified ? "PASS" : "FAIL"));
 					if (!verified && attemptsLeft > 0) {
 						LogWithPrefix(FtpTraceLevel.Verbose, "Retrying due to failed verification." + (existsMode == FtpLocalExists.Resume ? "  Overwrite will occur." : "") + "  " + attemptsLeft + " attempts remaining");
