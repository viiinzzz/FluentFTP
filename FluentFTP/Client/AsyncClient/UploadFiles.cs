--- conflicted
+++ resolved
@@ -25,168 +25,6 @@
 		///  but only if you are SURE that the files do not exist on the server.</param>
 		/// <param name="createRemoteDir">Create the remote directory if it does not exist.</param>
 		/// <param name="verifyOptions">Sets verification behaviour and what to do if verification fails (See Remarks)</param>
-		/// <param name="errorHandling">Used to determine how errors are handled</param>
-		/// <param name="token">The token that can be used to cancel the entire process</param>
-		/// <param name="progress">Provide an implementation of IProgress to track upload progress.</param>
-		/// <param name="rules">Only files that pass all these rules are uploaded, and the files that don't pass are skipped.</param>
-		/// <remarks>
-<<<<<<< HEAD
-		/// If verification is enabled (All options other than <see cref="FtpVerify.None"/>) the file will be verified against the source using the verification methods specified by <see cref="FtpVerifyMethod"/> in the client config .
-		/// <br/> If only <see cref="FtpVerifyMethod.Checksum"/> is set, but the server does not support any hash algorithm, verification will fall back to file size comparison.
-=======
-		/// If verification is enabled (All options other than <see cref="FtpVerify.None"/>) the file will be verified against the source using the verification methods specified by <see cref="FtpVerifyMethod"/> in the client config.
->>>>>>> 7a5d5aed
-		/// <br/> If only <see cref="FtpVerify.OnlyVerify"/> is set then the return of this method depends on both a successful transfer &amp; verification.
-		/// <br/> Additionally, if any verify option is set and a retry is attempted the existsMode will automatically be set to <see cref="FtpRemoteExists.Overwrite"/>.
-		/// If <see cref="FtpVerify.Throw"/> is set and <see cref="FtpError.Throw"/> is <i>not set</i>, then individual verification errors will not cause an exception to propagate from this method.
-		/// </remarks>
-		/// <returns>
-		/// Returns a listing of all the local files, indicating if they were uploaded, skipped or overwritten.
-		/// Returns a blank list if nothing was transferred. Never returns null.
-		/// </returns>
-		public async Task<List<FtpResult>> UploadFiles(IEnumerable<string> localPaths, string remoteDir, FtpRemoteExists existsMode = FtpRemoteExists.Overwrite, bool createRemoteDir = true,
-			FtpVerify verifyOptions = FtpVerify.None, FtpError errorHandling = FtpError.None, CancellationToken token = default(CancellationToken),
-			IProgress<FtpProgress> progress = null, List<FtpRule> rules = null) {
-
-			// verify args
-			if (!errorHandling.IsValidCombination()) {
-				throw new ArgumentException("Invalid combination of FtpError flags.  Throw & Stop cannot be combined");
-			}
-
-			if (remoteDir.IsBlank()) {
-				throw new ArgumentException("Required parameter is null or blank.", nameof(remoteDir));
-			}
-
-			remoteDir = remoteDir.GetFtpPath();
-
-			LogFunction(nameof(UploadFiles), new object[] { localPaths, remoteDir, existsMode, createRemoteDir, verifyOptions, errorHandling });
-
-			//check if cancellation was requested and throw to set TaskStatus state to Canceled
-			token.ThrowIfCancellationRequested();
-
-			remoteDir = await GetAbsolutePathAsync(remoteDir, token); // a dir is just like a path
-
-			//flag to determine if existence checks are required
-			var checkFileExistence = true;
-
-			// create remote dir if wanted
-			if (createRemoteDir) {
-				if (!await DirectoryExists(remoteDir, token)) {
-					await CreateDirectory(remoteDir, token);
-					checkFileExistence = false;
-				}
-			}
-
-			// result vars
-			var errorEncountered = false;
-			var successfulUploads = new List<string>();
-			var results = new List<FtpResult>();
-			var shouldExist = new Dictionary<string, bool>(); // paths of the files that should exist (lowercase for CI checks)
-
-			// check which files should be uploaded or filtered out based on rules
-			var filesToUpload = await GetFilesToUpload2Async(localPaths, remoteDir, rules, results, shouldExist, token);
-
-			// get all the already existing files (if directory was created just create an empty array)
-			var existingFiles = checkFileExistence ? await GetNameListing(remoteDir, token) : new string[0];
-
-			// per local file
-			var r = -1;
-			foreach (var result in filesToUpload) {
-				r++;
-
-				// check if cancellation was requested and throw to set TaskStatus state to Canceled
-				token.ThrowIfCancellationRequested();
-
-				// create meta progress to store the file progress
-				var metaProgress = new FtpProgress(localPaths.Count(), r);
-
-				// try to upload it
-				try {
-					var ok = await UploadFileFromFile(result.LocalPath, result.RemotePath, false, existsMode, FileListings.FileExistsInNameListing(existingFiles, result.RemotePath), true, verifyOptions, token, progress, metaProgress);
-
-					// mark that the file succeeded
-					result.IsSuccess = ok.IsSuccess();
-					result.IsSkipped = ok == FtpStatus.Skipped;
-
-					if (ok.IsSuccess()) {
-						successfulUploads.Add(result.RemotePath);
-					}
-					else if ((int)errorHandling > 1) {
-						errorEncountered = true;
-						break;
-					}
-				}
-				catch (Exception ex) {
-
-					// mark that the file failed
-					result.IsFailed = true;
-					result.Exception = ex;
-
-					if (ex is OperationCanceledException) {
-						// DO NOT SUPPRESS CANCELLATION REQUESTS -- BUBBLE UP!
-						LogWithPrefix(FtpTraceLevel.Info, "Upload cancellation requested");
-						throw;
-					}
-
-					// suppress all other upload exceptions (errors are still written to FtpTrace)
-					LogWithPrefix(FtpTraceLevel.Error, "Upload Failure for " + result.LocalPath, ex);
-					if (errorHandling.HasFlag(FtpError.Stop)) {
-						errorEncountered = true;
-						break;
-					}
-
-					if (errorHandling.HasFlag(FtpError.Throw)) {
-						if (errorHandling.HasFlag(FtpError.DeleteProcessed)) {
-							await PurgeSuccessfulUploadsAsync(successfulUploads);
-						}
-
-						throw new FtpException("An error occurred uploading file(s).  See inner exception for more info.", ex);
-					}
-				}
-			}
-
-			if (errorEncountered) {
-				// Delete any successful uploads if needed
-				if (errorHandling.HasFlag(FtpError.DeleteProcessed)) {
-					await PurgeSuccessfulUploadsAsync(successfulUploads);
-					successfulUploads.Clear(); //forces return of 0
-				}
-
-				// Throw generic error because requested
-				if (errorHandling.HasFlag(FtpError.Throw)) {
-					throw new FtpException("An error occurred uploading one or more files.  Refer to trace output if available.");
-				}
-			}
-
-			return results;
-		}
-
-		/// <summary>
-		/// Remove successfully uploaded files.
-		/// </summary>
-		protected async Task PurgeSuccessfulUploadsAsync(IEnumerable<string> remotePaths) {
-			foreach (var remotePath in remotePaths) {
-				await DeleteFile(remotePath);
-			}
-		}
-
-		/// <summary>
-		/// Uploads the given file paths to a single folder on the server asynchronously.
-		/// All files are placed directly into the given folder regardless of their path on the local filesystem.
-		/// High-level API that takes care of various edge cases internally.
-		/// Supports very large files since it uploads data in chunks.
-		/// Faster than uploading single files with <see cref="o:UploadFile"/> since it performs a single "file exists" check rather than one check per file.
-		/// </summary>
-		/// <param name="localFiles">The full or relative paths to the files on the local file system. Files can be from multiple folders.</param>
-		/// <param name="remoteDir">The full or relative path to the directory that files will be uploaded on the server</param>
-		/// <param name="existsMode">What to do if the file already exists? Skip, overwrite or append? Set this to <see cref="FtpRemoteExists.NoCheck"/> for fastest performance,
-		///  but only if you are SURE that the files do not exist on the server.</param>
-		/// <param name="createRemoteDir">Create the remote directory if it does not exist.</param>
-		/// <param name="verifyOptions">Sets verification behaviour and what to do if verification fails (See Remarks)</param>
-<<<<<<< HEAD
-		/// <param name="verifyMethods">Which verification methods to use. (See Remarks)</param>
-=======
->>>>>>> 7a5d5aed
 		/// <param name="errorHandling">Used to determine how errors are handled</param>
 		/// <param name="token">The token that can be used to cancel the entire process</param>
 		/// <param name="progress">Provide an implementation of IProgress to track upload progress.</param>
@@ -201,16 +39,159 @@
 		/// Returns a listing of all the local files, indicating if they were uploaded, skipped or overwritten.
 		/// Returns a blank list if nothing was transferred. Never returns null.
 		/// </returns>
-<<<<<<< HEAD
+		public async Task<List<FtpResult>> UploadFiles(IEnumerable<string> localPaths, string remoteDir, FtpRemoteExists existsMode = FtpRemoteExists.Overwrite, bool createRemoteDir = true,
+			FtpVerify verifyOptions = FtpVerify.None, FtpError errorHandling = FtpError.None, CancellationToken token = default(CancellationToken),
+			IProgress<FtpProgress> progress = null, List<FtpRule> rules = null) {
+
+			// verify args
+			if (!errorHandling.IsValidCombination()) {
+				throw new ArgumentException("Invalid combination of FtpError flags.  Throw & Stop cannot be combined");
+			}
+
+			if (remoteDir.IsBlank()) {
+				throw new ArgumentException("Required parameter is null or blank.", nameof(remoteDir));
+			}
+
+			remoteDir = remoteDir.GetFtpPath();
+
+			LogFunction(nameof(UploadFiles), new object[] { localPaths, remoteDir, existsMode, createRemoteDir, verifyOptions, errorHandling });
+
+			//check if cancellation was requested and throw to set TaskStatus state to Canceled
+			token.ThrowIfCancellationRequested();
+
+			remoteDir = await GetAbsolutePathAsync(remoteDir, token); // a dir is just like a path
+
+			//flag to determine if existence checks are required
+			var checkFileExistence = true;
+
+			// create remote dir if wanted
+			if (createRemoteDir) {
+				if (!await DirectoryExists(remoteDir, token)) {
+					await CreateDirectory(remoteDir, token);
+					checkFileExistence = false;
+				}
+			}
+
+			// result vars
+			var errorEncountered = false;
+			var successfulUploads = new List<string>();
+			var results = new List<FtpResult>();
+			var shouldExist = new Dictionary<string, bool>(); // paths of the files that should exist (lowercase for CI checks)
+
+			// check which files should be uploaded or filtered out based on rules
+			var filesToUpload = await GetFilesToUpload2Async(localPaths, remoteDir, rules, results, shouldExist, token);
+
+			// get all the already existing files (if directory was created just create an empty array)
+			var existingFiles = checkFileExistence ? await GetNameListing(remoteDir, token) : new string[0];
+
+			// per local file
+			var r = -1;
+			foreach (var result in filesToUpload) {
+				r++;
+
+				// check if cancellation was requested and throw to set TaskStatus state to Canceled
+				token.ThrowIfCancellationRequested();
+
+				// create meta progress to store the file progress
+				var metaProgress = new FtpProgress(localPaths.Count(), r);
+
+				// try to upload it
+				try {
+					var ok = await UploadFileFromFile(result.LocalPath, result.RemotePath, false, existsMode, FileListings.FileExistsInNameListing(existingFiles, result.RemotePath), true, verifyOptions, token, progress, metaProgress);
+
+					// mark that the file succeeded
+					result.IsSuccess = ok.IsSuccess();
+					result.IsSkipped = ok == FtpStatus.Skipped;
+
+					if (ok.IsSuccess()) {
+						successfulUploads.Add(result.RemotePath);
+					}
+					else if ((int)errorHandling > 1) {
+						errorEncountered = true;
+						break;
+					}
+				}
+				catch (Exception ex) {
+
+					// mark that the file failed
+					result.IsFailed = true;
+					result.Exception = ex;
+
+					if (ex is OperationCanceledException) {
+						// DO NOT SUPPRESS CANCELLATION REQUESTS -- BUBBLE UP!
+						LogWithPrefix(FtpTraceLevel.Info, "Upload cancellation requested");
+						throw;
+					}
+
+					// suppress all other upload exceptions (errors are still written to FtpTrace)
+					LogWithPrefix(FtpTraceLevel.Error, "Upload Failure for " + result.LocalPath, ex);
+					if (errorHandling.HasFlag(FtpError.Stop)) {
+						errorEncountered = true;
+						break;
+					}
+
+					if (errorHandling.HasFlag(FtpError.Throw)) {
+						if (errorHandling.HasFlag(FtpError.DeleteProcessed)) {
+							await PurgeSuccessfulUploadsAsync(successfulUploads);
+						}
+
+						throw new FtpException("An error occurred uploading file(s).  See inner exception for more info.", ex);
+					}
+				}
+			}
+
+			if (errorEncountered) {
+				// Delete any successful uploads if needed
+				if (errorHandling.HasFlag(FtpError.DeleteProcessed)) {
+					await PurgeSuccessfulUploadsAsync(successfulUploads);
+					successfulUploads.Clear(); //forces return of 0
+				}
+
+				// Throw generic error because requested
+				if (errorHandling.HasFlag(FtpError.Throw)) {
+					throw new FtpException("An error occurred uploading one or more files.  Refer to trace output if available.");
+				}
+			}
+
+			return results;
+		}
+
+		/// <summary>
+		/// Remove successfully uploaded files.
+		/// </summary>
+		protected async Task PurgeSuccessfulUploadsAsync(IEnumerable<string> remotePaths) {
+			foreach (var remotePath in remotePaths) {
+				await DeleteFile(remotePath);
+			}
+		}
+
+		/// <summary>
+		/// Uploads the given file paths to a single folder on the server asynchronously.
+		/// All files are placed directly into the given folder regardless of their path on the local filesystem.
+		/// High-level API that takes care of various edge cases internally.
+		/// Supports very large files since it uploads data in chunks.
+		/// Faster than uploading single files with <see cref="o:UploadFile"/> since it performs a single "file exists" check rather than one check per file.
+		/// </summary>
+		/// <param name="localFiles">The full or relative paths to the files on the local file system. Files can be from multiple folders.</param>
+		/// <param name="remoteDir">The full or relative path to the directory that files will be uploaded on the server</param>
+		/// <param name="existsMode">What to do if the file already exists? Skip, overwrite or append? Set this to <see cref="FtpRemoteExists.NoCheck"/> for fastest performance,
+		///  but only if you are SURE that the files do not exist on the server.</param>
+		/// <param name="createRemoteDir">Create the remote directory if it does not exist.</param>
+		/// <param name="verifyOptions">Sets verification behaviour and what to do if verification fails (See Remarks)</param>
+		/// <param name="errorHandling">Used to determine how errors are handled</param>
+		/// <param name="token">The token that can be used to cancel the entire process</param>
+		/// <param name="progress">Provide an implementation of IProgress to track upload progress.</param>
+		/// <param name="rules">Only files that pass all these rules are uploaded, and the files that don't pass are skipped.</param>
 		/// <remarks>
-		/// If verification is enabled (All options other than <see cref="FtpVerify.None"/>) the file will be verified against the source using the verification methods specified in <paramref name="verifyMethods"/>.
-		/// If only <see cref="FtpVerifyMethod.Checksum"/> is set, but the server does not support any hash algorithm, verification will fall back to file size comparison.
-		/// If <see cref="FtpVerify.OnlyVerify"/> is set then the return of this method depends on both a successful upload &amp; verification.
-		/// Additionally, if any verify option is set and a retry is attempted the existsMode will automatically be set to <see cref="FtpRemoteExists.Overwrite"/>.
+		/// If verification is enabled (All options other than <see cref="FtpVerify.None"/>) the file will be verified against the source using the verification methods specified by <see cref="FtpVerifyMethod"/> in the client config.
+		/// <br/> If only <see cref="FtpVerify.OnlyVerify"/> is set then the return of this method depends on both a successful transfer &amp; verification.
+		/// <br/> Additionally, if any verify option is set and a retry is attempted the existsMode will automatically be set to <see cref="FtpRemoteExists.Overwrite"/>.
 		/// If <see cref="FtpVerify.Throw"/> is set and <see cref="FtpError.Throw"/> is <i>not set</i>, then individual verification errors will not cause an exception to propagate from this method.
 		/// </remarks>
-=======
->>>>>>> 7a5d5aed
+		/// <returns>
+		/// Returns a listing of all the local files, indicating if they were uploaded, skipped or overwritten.
+		/// Returns a blank list if nothing was transferred. Never returns null.
+		/// </returns>
 		public async Task<List<FtpResult>> UploadFiles(IEnumerable<FileInfo> localFiles, string remoteDir, FtpRemoteExists existsMode = FtpRemoteExists.Overwrite, bool createRemoteDir = true,
 			FtpVerify verifyOptions = FtpVerify.None, FtpError errorHandling = FtpError.None, CancellationToken token = default(CancellationToken),
 			IProgress<FtpProgress> progress = null, List<FtpRule> rules = null) {
