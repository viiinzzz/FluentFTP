--- conflicted
+++ resolved
@@ -23,15 +23,6 @@
 		/// <param name="token">The token that can be used to cancel the entire process.</param>
 		/// <param name="progress">Provide an implementation of IProgress to track upload progress.</param>
 		/// <remarks>
-<<<<<<< HEAD
-		/// If verification is enabled (All options other than <see cref="FtpVerify.None"/>) the file will be verified against the source using the verification methods specified by <see cref="FtpVerifyMethod"/> in the client config .
-		/// <br/> If only <see cref="FtpVerifyMethod.Checksum"/> is set, but the server does not support any hash algorithm, verification will fall back to file size comparison.
-		/// <br/> If only <see cref="FtpVerify.OnlyVerify"/> is set then the return of this method depends on both a successful transfer &amp; verification.
-		/// <br/> Additionally, if any verify option is set and a retry is attempted the existsMode will automatically be set to <see cref="FtpRemoteExists.Overwrite"/>.
-		/// </remarks>
-		/// <returns>FtpStatus flag indicating if the file was uploaded, skipped or failed to transfer.</returns>
-		
-=======
 		/// If verification is enabled (All options other than <see cref="FtpVerify.None"/>) the file will be verified against the source using the verification methods specified by <see cref="FtpVerifyMethod"/> in the client config.
 		/// <br/> If only <see cref="FtpVerify.OnlyVerify"/> is set then the return of this method depends on both a successful transfer &amp; verification.
 		/// <br/> Additionally, if any verify option is set and a retry is attempted the existsMode will automatically be set to <see cref="FtpRemoteExists.Overwrite"/>.
@@ -39,7 +30,6 @@
 		/// </remarks>
 		/// <returns>FtpStatus flag indicating if the file was uploaded, skipped or failed to transfer.</returns>
 
->>>>>>> 7a5d5aed
 		public async Task<FtpStatus> UploadFile(string localPath, string remotePath, FtpRemoteExists existsMode = FtpRemoteExists.Overwrite, bool createRemoteDir = false, FtpVerify verifyOptions = FtpVerify.None, IProgress<FtpProgress> progress = null, CancellationToken token = default(CancellationToken)) {
 			// verify args
 			if (localPath.IsBlank()) {
@@ -95,7 +85,7 @@
 
 					// If verification is needed, update the validated flag
 					if (verifyOptions != FtpVerify.None) {
-						verified = await VerifyTransferAsync(localPath, remotePath, Config.VerifyMethod, token);
+						verified = await VerifyTransferAsync(localPath, remotePath, token);
 						LogWithPrefix(FtpTraceLevel.Info, "File Verification: " + (verified ? "PASS" : "FAIL"));
 						if (!verified && attemptsLeft > 0) {
 							LogWithPrefix(FtpTraceLevel.Verbose, "Retrying due to failed verification." + (existsMode != FtpRemoteExists.Overwrite ? "  Switching to FtpExists.Overwrite mode.  " : "  ") + attemptsLeft + " attempts remaining");
