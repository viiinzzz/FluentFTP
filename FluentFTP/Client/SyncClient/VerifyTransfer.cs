using System;
using System.IO;
using FluentFTP.Helpers;
using FluentFTP.Streams;
<<<<<<< HEAD

using System.Threading;
using System.Threading.Tasks;
=======
>>>>>>> 7a5d5aed

namespace FluentFTP {
	public partial class FtpClient {

		/// <summary>
		/// Verify a file transfer
		/// </summary>
		/// <param name="localPath"></param>
		/// <param name="remotePath"></param>
		/// <param name="verifyMethod"></param>
		/// <returns></returns>
		/// <exception cref="ArgumentException"></exception>
		protected bool VerifyTransfer(string localPath, string remotePath, FtpVerifyMethod verifyMethod) {

			// verify args
			if (localPath.IsBlank()) {
				throw new ArgumentException("Required parameter is null or blank.", nameof(localPath));
			}
			if (remotePath.IsBlank()) {
				throw new ArgumentException("Required parameter is null or blank.", nameof(remotePath));
			}

			FtpVerifyMethod verifyMethod = Config.VerifyMethod;

			try {

				//fallback to size if only checksum is set and the server does not support hashing.
				if (verifyMethod == FtpVerifyMethod.Checksum && !SupportsChecksum()) {
<<<<<<< HEAD
					Log(FtpTraceLevel.Info, "Source server dooes not support any common hashing algorithm");
=======
					Log(FtpTraceLevel.Info, "Source server does not support any common hashing algorithm");
>>>>>>> 7a5d5aed
					Log(FtpTraceLevel.Info, "Falling back to file size comparison");
					verifyMethod = FtpVerifyMethod.Size;
				}

				//compare size
				if (verifyMethod.HasFlag(FtpVerifyMethod.Size)) {
					var localSize = FtpFileStream.GetFileSize(localPath, false);
					var remoteSize = GetFileSize(remotePath, -1);
					if (localSize != remoteSize) {
						return false;
					}
				}

				//compare date modified
				if (verifyMethod.HasFlag(FtpVerifyMethod.Date)) {
					var localDate = FtpFileStream.GetFileDateModifiedUtc(localPath);
					var remoteDate = GetModifiedTime(remotePath);
					if (!localDate.Equals(remoteDate)) {
						return false;
					}
				}

				//compare hash
				if (verifyMethod.HasFlag(FtpVerifyMethod.Checksum) && SupportsChecksum()) {
					FtpHash hash = GetChecksum(remotePath, FtpHashAlgorithm.NONE);
					if (!hash.IsValid) {
						return false;
					}

					return hash.Verify(localPath);
				}

				// check was successful
				return true;
			}
			catch (IOException ex) {
				LogWithPrefix(FtpTraceLevel.Warn, "Failed to verify file " + localPath, ex);
				return false;
			}
		}

	}
}<|MERGE_RESOLUTION|>--- conflicted
+++ resolved
@@ -2,12 +2,6 @@
 using System.IO;
 using FluentFTP.Helpers;
 using FluentFTP.Streams;
-<<<<<<< HEAD
-
-using System.Threading;
-using System.Threading.Tasks;
-=======
->>>>>>> 7a5d5aed
 
 namespace FluentFTP {
 	public partial class FtpClient {
@@ -17,10 +11,9 @@
 		/// </summary>
 		/// <param name="localPath"></param>
 		/// <param name="remotePath"></param>
-		/// <param name="verifyMethod"></param>
 		/// <returns></returns>
 		/// <exception cref="ArgumentException"></exception>
-		protected bool VerifyTransfer(string localPath, string remotePath, FtpVerifyMethod verifyMethod) {
+		protected bool VerifyTransfer(string localPath, string remotePath) {
 
 			// verify args
 			if (localPath.IsBlank()) {
@@ -36,11 +29,7 @@
 
 				//fallback to size if only checksum is set and the server does not support hashing.
 				if (verifyMethod == FtpVerifyMethod.Checksum && !SupportsChecksum()) {
-<<<<<<< HEAD
-					Log(FtpTraceLevel.Info, "Source server dooes not support any common hashing algorithm");
-=======
 					Log(FtpTraceLevel.Info, "Source server does not support any common hashing algorithm");
->>>>>>> 7a5d5aed
 					Log(FtpTraceLevel.Info, "Falling back to file size comparison");
 					verifyMethod = FtpVerifyMethod.Size;
 				}
