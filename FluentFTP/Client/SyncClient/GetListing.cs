--- conflicted
+++ resolved
@@ -225,15 +225,12 @@
 							finally {
 								stream.Close();
 							}
-<<<<<<< HEAD
-=======
 						}
 					}
 					catch (AuthenticationException) {
 						FtpReply reply = GetReplyInternal("*GETLISTING*", false, -1); // no exhaustNoop, but non-blocking
 						if (!reply.Success) {
 							throw new FtpCommandException(reply);
->>>>>>> 66fa2a0b
 						}
 						throw;
 					}
