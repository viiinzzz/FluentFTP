﻿using System;
using System.Collections.Generic;
using System.Linq;
using FluentFTP.Rules;
using FluentFTP.Helpers;
using System.Threading;
using System.Threading.Tasks;

namespace FluentFTP {
	public partial class FtpClient {


		/// <summary>
		/// Transfer the specified directory from the source FTP Server onto the remote FTP Server using the FXP protocol.
		/// You will need to create a valid connection to your remote FTP Server before calling this method.
		/// In Update mode, we will only transfer missing files and preserve any extra files on the remote FTP Server. This is useful when you want to simply transfer missing files from an FTP directory.
		/// Currently Mirror mode is not implemented.
		/// Only transfers the files and folders matching all the rules provided, if any.
		/// All exceptions during transfer are caught, and the exception is stored in the related FtpResult object.
		/// </summary>
		/// <param name="sourceFolder">The full or relative path to the folder on the source FTP Server. If it does not exist, an empty result list is returned.</param>
		/// <param name="remoteClient">Valid FTP connection to the destination FTP Server</param>
		/// <param name="remoteFolder">The full or relative path to destination folder on the remote FTP Server</param>
		/// <param name="mode">Only Update mode is currently implemented</param>
		/// <param name="existsMode">If the file exists on disk, should we skip it, resume the download or restart the download?</param>
		/// <param name="verifyOptions"> Sets verification type and what to do if verification fails (See Remarks)</param>
		/// <param name="rules">Only files and folders that pass all these rules are downloaded, and the files that don't pass are skipped. In the Mirror mode, the files that fail the rules are also deleted from the local folder.</param>
		/// <param name="progress">Provide a callback to track download progress.</param>
		/// <remarks>
<<<<<<< HEAD
		/// If verification is enabled (All options other than <see cref="FtpVerify.None"/>) the file size and hash will be verified against the target servers. If a server does not support
		/// any hash algorithm, the checksum verification is skipped. If only <see cref="FtpVerify.OnlyVerify"/> is set then the return of this method depends on both a successful
		/// transfer &amp; verification.  Additionally, if any verify option is set and a retry is attempted then overwrite will automatically switch to true for subsequent attempts.
=======
		/// If verification is enabled (All options other than <see cref="FtpVerify.None"/>) the file will be verified against the server. If no specific verification method is set Checksum will be used as default.
		/// If a server does not support any hash algorithm, verification will fall back to file size comparison. If only <see cref="FtpVerify.OnlyVerify"/> is set then the return of this method depends on
		/// both a successful transfer &amp; verification. Additionally, if any verify option is set and a retry is attempted the existsMode will automatically be set to <see cref="FtpRemoteExists.Overwrite"/>.
>>>>>>> 0bf6c468
		/// If <see cref="FtpVerify.Throw"/> is set and <see cref="FtpError.Throw"/> is <i>not set</i>, then individual verification errors will not cause an exception
		/// to propagate from this method.
		/// </remarks>
		/// <returns>
		/// Returns a listing of all the remote files, indicating if they were downloaded, skipped or overwritten.
		/// Returns a blank list if nothing was transferred. Never returns null.
		/// </returns>
		public List<FtpResult> TransferDirectory(string sourceFolder, FtpClient remoteClient, string remoteFolder, FtpFolderSyncMode mode = FtpFolderSyncMode.Update,
			FtpRemoteExists existsMode = FtpRemoteExists.Skip, FtpVerify verifyOptions = FtpVerify.None, List<FtpRule> rules = null, Action<FtpProgress> progress = null) {

			if (sourceFolder.IsBlank()) {
				throw new ArgumentException("Required parameter is null or blank.", nameof(sourceFolder));
			}

			if (remoteFolder.IsBlank()) {
				throw new ArgumentException("Required parameter is null or blank.", nameof(remoteFolder));
			}

			// cleanup the FTP paths
			sourceFolder = sourceFolder.GetFtpPath().EnsurePostfix("/");
			remoteFolder = remoteFolder.GetFtpPath().EnsurePostfix("/");

			LogFunction(nameof(TransferDirectory), new object[] { sourceFolder, remoteClient, remoteFolder, mode, existsMode, verifyOptions, (rules.IsBlank() ? null : rules.Count + " rules") });

			var results = new List<FtpResult>();

			// if the source dir does not exist, fail fast
			if (!DirectoryExists(sourceFolder)) {
				return results;
			}

			// flag to determine if existence checks are required
			var checkFileExistence = true;

			// ensure the remote dir exists
			if (!remoteClient.DirectoryExists(remoteFolder)) {
				remoteClient.CreateDirectory(remoteFolder);
				checkFileExistence = false;
			}

			// collect paths of the files that should exist (lowercase for CI checks)
			var shouldExist = new Dictionary<string, bool>();

			// get all the folders in the local directory
			var dirListing = GetListing(sourceFolder, FtpListOption.Recursive).Where(x => x.Type == FtpObjectType.Directory).Select(x => x.FullName).ToArray();

			// get all the already existing files
			var remoteListing = checkFileExistence ? remoteClient.GetListing(remoteFolder, FtpListOption.Recursive) : null;

			// loop through each folder and ensure it exists #1
			var dirsToUpload = GetSubDirectoriesToTransfer(sourceFolder, remoteFolder, rules, results, dirListing);
			CreateSubDirectories(remoteClient, dirsToUpload);

			// get all the files in the local directory
			var fileListing = GetListing(sourceFolder, FtpListOption.Recursive).Where(x => x.Type == FtpObjectType.File).Select(x => x.FullName).ToArray();

			// loop through each file and transfer it
			var filesToUpload = GetFilesToTransfer(sourceFolder, remoteFolder, rules, results, shouldExist, fileListing);
			TransferServerFiles(filesToUpload, remoteClient, existsMode, verifyOptions, progress, remoteListing);

			// delete the extra remote files if in mirror mode and the directory was pre-existing
			// DeleteExtraServerFiles(mode, shouldExist, remoteListing);

			return results;
		}

		/// <summary>
		/// Make a list of files to transfer 
		/// </summary>
		protected List<FtpResult> GetFilesToTransfer(string sourceFolder, string remoteFolder, List<FtpRule> rules, List<FtpResult> results, Dictionary<string, bool> shouldExist, string[] fileListing) {

			var filesToTransfer = new List<FtpResult>();

			foreach (var sourceFile in fileListing) {

				// calculate the local path
				var relativePath = sourceFile.Replace(sourceFolder, "");
				var remoteFile = remoteFolder + relativePath;

				// create the result object
				var result = new FtpResult {
					Type = FtpObjectType.File,
					Size = GetFileSize(sourceFile),
					Name = sourceFile.GetFtpFileName(),
					RemotePath = remoteFile,
					LocalPath = sourceFile
				};

				// record the file
				results.Add(result);

				// skip transferring the file if it does not pass all the rules
				if (!FilePassesRules(result, rules, true)) {
					continue;
				}

				// record that this file should exist
				shouldExist.Add(remoteFile.ToLowerInvariant(), true);

				// absorb errors
				filesToTransfer.Add(result);
			}

			return filesToTransfer;
		}

		/// <summary>
		/// Transfer each file
		/// </summary>
		/// <param name="filesToTransfer"></param>
		/// <param name="remoteClient"></param>
		/// <param name="existsMode"></param>
		/// <param name="verifyOptions"></param>
		/// <param name="progress"></param>
		/// <param name="remoteListing"></param>
		protected void TransferServerFiles(List<FtpResult> filesToTransfer, FtpClient remoteClient, FtpRemoteExists existsMode, FtpVerify verifyOptions, Action<FtpProgress> progress, FtpListItem[] remoteListing) {

			LogFunction(nameof(TransferServerFiles), new object[] { filesToTransfer.Count + " files" });

			int r = -1;
			foreach (var result in filesToTransfer) {
				r++;

				// absorb errors
				try {

					// skip uploading if the file already exists on the server
					FtpRemoteExists existsModeToUse;
					if (!CanUploadFile(result, remoteListing, existsMode, out existsModeToUse)) {
						continue;
					}

					// create meta progress to store the file progress
					var metaProgress = new FtpProgress(filesToTransfer.Count, r);

					// transfer the file
					var transferred = TransferFile(result.LocalPath, remoteClient, result.RemotePath, false, existsModeToUse, verifyOptions, progress, metaProgress);
					result.IsSuccess = transferred.IsSuccess();
					result.IsSkipped = transferred == FtpStatus.Skipped;

				}
				catch (Exception ex) {

					LogWithPrefix(FtpTraceLevel.Warn, "File failed to transfer: " + result.LocalPath);

					// mark that the file failed to upload
					result.IsFailed = true;
					result.Exception = ex;
				}
			}

		}

	}
}<|MERGE_RESOLUTION|>--- conflicted
+++ resolved
@@ -27,15 +27,9 @@
 		/// <param name="rules">Only files and folders that pass all these rules are downloaded, and the files that don't pass are skipped. In the Mirror mode, the files that fail the rules are also deleted from the local folder.</param>
 		/// <param name="progress">Provide a callback to track download progress.</param>
 		/// <remarks>
-<<<<<<< HEAD
-		/// If verification is enabled (All options other than <see cref="FtpVerify.None"/>) the file size and hash will be verified against the target servers. If a server does not support
-		/// any hash algorithm, the checksum verification is skipped. If only <see cref="FtpVerify.OnlyVerify"/> is set then the return of this method depends on both a successful
-		/// transfer &amp; verification.  Additionally, if any verify option is set and a retry is attempted then overwrite will automatically switch to true for subsequent attempts.
-=======
 		/// If verification is enabled (All options other than <see cref="FtpVerify.None"/>) the file will be verified against the server. If no specific verification method is set Checksum will be used as default.
 		/// If a server does not support any hash algorithm, verification will fall back to file size comparison. If only <see cref="FtpVerify.OnlyVerify"/> is set then the return of this method depends on
 		/// both a successful transfer &amp; verification. Additionally, if any verify option is set and a retry is attempted the existsMode will automatically be set to <see cref="FtpRemoteExists.Overwrite"/>.
->>>>>>> 0bf6c468
 		/// If <see cref="FtpVerify.Throw"/> is set and <see cref="FtpError.Throw"/> is <i>not set</i>, then individual verification errors will not cause an exception
 		/// to propagate from this method.
 		/// </remarks>
